/*
 * Copyright (c) 2020 Broadcom.
 * The term "Broadcom" refers to Broadcom Inc. and/or its subsidiaries.
 *
 * This program and the accompanying materials are made
 * available under the terms of the Eclipse Public License 2.0
 * which is available at https://www.eclipse.org/legal/epl-2.0/
 *
 * SPDX-License-Identifier: EPL-2.0
 *
 * Contributors:
 *   Broadcom, Inc. - initial API and implementation
 */
export const SETTINGS_SECTION: string = "broadcom-cobol-lsp.cpy-manager";

export const PATHS_LOCAL_KEY = "paths.local";
<<<<<<< HEAD
export const PATHS_ZOWE = "paths.zowe";
=======
export const PATHS_ZOWE = "paths.dsn";
>>>>>>> f4add762
export const DEPENDENCIES_FOLDER: string = ".cobdeps";
export const COPYBOOKS_FOLDER: string = ".copybooks";
export const LANGUAGE_ID = "COBOL";
export const REASON_MSG = "Configuration updated. Ensure your configuration contains correct paths to nested copybooks.";
export const PROCESS_DOWNLOAD_ERROR_MSG = "Some copybooks could not be downloaded. Ensure your configuration contains correct paths to nested copybooks. Missing copybooks: ";<|MERGE_RESOLUTION|>--- conflicted
+++ resolved
@@ -14,11 +14,7 @@
 export const SETTINGS_SECTION: string = "broadcom-cobol-lsp.cpy-manager";
 
 export const PATHS_LOCAL_KEY = "paths.local";
-<<<<<<< HEAD
-export const PATHS_ZOWE = "paths.zowe";
-=======
 export const PATHS_ZOWE = "paths.dsn";
->>>>>>> f4add762
 export const DEPENDENCIES_FOLDER: string = ".cobdeps";
 export const COPYBOOKS_FOLDER: string = ".copybooks";
 export const LANGUAGE_ID = "COBOL";
