/*
 * Copyright (c) 2020 Broadcom.
 * The term "Broadcom" refers to Broadcom Inc. and/or its subsidiaries.
 *
 * This program and the accompanying materials are made
 * available under the terms of the Eclipse Public License 2.0
 * which is available at https://www.eclipse.org/legal/epl-2.0/
 *
 * SPDX-License-Identifier: EPL-2.0
 *
 * Contributors:
 *   Broadcom, Inc. - initial API and implementation
 */

import * as cp from "child_process";
import * as fs from "fs";
import { Disposable, ExtensionContext, extensions, window, workspace, commands } from "vscode";
import {
    LanguageClient,
    LanguageClientOptions,
} from "vscode-languageclient/lib/main";
import { CopybooksDownloader, DEPENDENCIES_FOLDER } from "./CopybooksDownloader";
import { DefaultJavaVersionCheck } from "./JavaVersionCheck";
import { ProfileService } from "./ProfileService";
import { ZoweApi } from "./ZoweApi";

export const SETTINGS_SECTION: string = "cobol-language-support";

export async function activate(context: ExtensionContext) {
    const zoweApi: ZoweApi = new ZoweApi();
    const profileService: ProfileService = new ProfileService(zoweApi);
    const copyBooksDownloader: CopybooksDownloader = new CopybooksDownloader(zoweApi, profileService);
    // path resolved to identify the location of the LSP server into the extension
    const extPath = extensions.getExtension("BroadcomMFD.cobol-language-support").extensionPath;
    const LSPServerPath = `${extPath}/server/lsp-service-cobol-0.10.1.jar`;

    try {
        await isJavaInstalled();
<<<<<<< HEAD
        if (!fs.existsSync(LSPServerPath)) {
=======
        if (fs.existsSync(LSPServerPath)) {
            serverOptions = {
                args: ["-Dline.separator=\r\n", "-Xmx768M", "-jar", LSPServerPath, "pipeEnabled"],
                command: "java",
                options: { stdio: "pipe", detached: false },
            };
        } else {
>>>>>>> 7d48b646
            window.showErrorMessage("COBOL extension failed to start - LSP server not found");
            return;
        }
    } catch (err) {
        window.showErrorMessage(err.toString());
        return;
    }

    // Options to control the language client
    const clientOptions: LanguageClientOptions = {
        // Register the server for COBOL
        documentSelector: ["COBOL"],
    };

    // Create the language client and start the client.
    const languageClient = new LanguageClient("COBOL", "LSP extension for COBOL language",
        createServerOptions(LSPServerPath),
        clientOptions);

    context.subscriptions.push(workspace.onDidChangeConfiguration(event => {
        if (event.affectsConfiguration(SETTINGS_SECTION + ".paths")) {
            copyBooksDownloader.redownloadDependencies();
        }
    }));
    context.subscriptions.push(commands.registerCommand("cobol-language-support.copybooks.redownload", () => {
        copyBooksDownloader.redownloadDependencies();
    }));
    context.subscriptions.push(languageClient.start());
    context.subscriptions.push(initWorkspaceTracker(copyBooksDownloader));
}

function initWorkspaceTracker(downloader: CopybooksDownloader): Disposable {
    const watcher = workspace.createFileSystemWatcher("**/" + DEPENDENCIES_FOLDER + "/**/**.dep", false, false, true);
    watcher.onDidCreate(uri => downloader.downloadDependencies(uri));
    watcher.onDidChange(uri => downloader.downloadDependencies(uri));
    return watcher;
}

async function isJavaInstalled() {
    return new Promise<any>((resolve, reject) => {
        const ls = cp.spawn("java", ["-version"]);
        ls.stderr.on("data", (data: any) => {
            const javaCheck = new DefaultJavaVersionCheck();
            if (!javaCheck.isJavaVersionSupported(data.toString())) {
                reject("Java version 8 expected");
            }
            resolve();
        });
        ls.on("error", (code: any) => {
            if ("Error: spawn java ENOENT" === code.toString()) {
                reject("Java 8 is not found");
            }
            reject(code);
        });
        ls.on("close", (code: number) => {
            if (code !== 0) {
                reject("An error occurred when checking if Java was installed");
            }
        });
    });
}

function createServerOptions(jarPath: string) {
    return {
        args: ["-Dline.separator=\r\n", "-jar", jarPath, "pipeEnabled"],
        command: "java",
        options: { stdio: "pipe", detached: false },
    };
}<|MERGE_RESOLUTION|>--- conflicted
+++ resolved
@@ -36,17 +36,7 @@
 
     try {
         await isJavaInstalled();
-<<<<<<< HEAD
         if (!fs.existsSync(LSPServerPath)) {
-=======
-        if (fs.existsSync(LSPServerPath)) {
-            serverOptions = {
-                args: ["-Dline.separator=\r\n", "-Xmx768M", "-jar", LSPServerPath, "pipeEnabled"],
-                command: "java",
-                options: { stdio: "pipe", detached: false },
-            };
-        } else {
->>>>>>> 7d48b646
             window.showErrorMessage("COBOL extension failed to start - LSP server not found");
             return;
         }
@@ -111,7 +101,7 @@
 
 function createServerOptions(jarPath: string) {
     return {
-        args: ["-Dline.separator=\r\n", "-jar", jarPath, "pipeEnabled"],
+        args: ["-Dline.separator=\r\n", "-Xmx768M", "-jar", LSPServerPath, "pipeEnabled"],
         command: "java",
         options: { stdio: "pipe", detached: false },
     };
