--- conflicted
+++ resolved
@@ -34,11 +34,7 @@
 
     async listDatasets(): Promise<string[]> {
         if (!vscode.workspace.getConfiguration(SETTINGS_SECTION).has(PATHS_ZOWE)) {
-<<<<<<< HEAD
-            await vscode.window.showErrorMessage("Please, specify DATASET paths for copybooks in settings.");
-=======
             vscode.window.showErrorMessage("Please, specify DATASET paths for copybooks in settings.");
->>>>>>> f4add762
             return [];
         }
         return vscode.workspace.getConfiguration(SETTINGS_SECTION).get(PATHS_ZOWE);
