--- conflicted
+++ resolved
@@ -11,10 +11,7 @@
  * Contributors:
  *   Broadcom, Inc. - initial API and implementation
  */
-<<<<<<< HEAD
-=======
 
->>>>>>> 6bd5a017
 import {CancellationToken} from "vscode";
 import {ConfigurationParams, ConfigurationRequest} from "vscode-languageclient";
 import {CopybooksPathGenerator} from "./CopybooksPathGenerator";
