--- conflicted
+++ resolved
@@ -19,7 +19,6 @@
 import com.broadcom.lsp.domain.cobol.event.factory.RunAnalysisSubscriberFactory;
 import com.broadcom.lsp.domain.cobol.event.factory.FetchedCopybookSubscriberFactory;
 import com.broadcom.lsp.domain.cobol.event.factory.RequiredCopybookSubscriberFactory;
-import com.broadcom.lsp.domain.cobol.event.factory.RunAnalysisSubscriberFactory;
 import com.broadcom.lsp.domain.cobol.event.factory.UnknownCopybookSubscriberFactory;
 import com.broadcom.lsp.domain.cobol.event.model.*;
 
@@ -35,11 +34,7 @@
         return new FetchedCopybookSubscriberFactory();
       case REQUIRED_COPYBOOK_EVENT:
         return new RequiredCopybookSubscriberFactory();
-<<<<<<< HEAD
       case RUN_ANALYSIS_EVENT:
-=======
-      case RERUN_ANALYSIS_EVENT:
->>>>>>> 00fce65c
         return new RunAnalysisSubscriberFactory();
       default:
         throw new NoSuchElementException(
