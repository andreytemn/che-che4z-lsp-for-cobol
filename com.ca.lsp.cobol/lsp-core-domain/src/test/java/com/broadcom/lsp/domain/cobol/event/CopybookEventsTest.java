--- conflicted
+++ resolved
@@ -1,5 +1,5 @@
 /*
- * Copyright (c) 2019 Broadcom.
+ * Copyright (c) 2020 Broadcom.
  *
  * The term "Broadcom" refers to Broadcom Inc. and/or its subsidiaries.
  *
@@ -28,10 +28,8 @@
 @Slf4j
 public class CopybookEventsTest extends CopybookStorableProvider {
   private static final String UNKNOWN_EVENT_MESSAGE = "Dummy event";
-  private static final String RUN_ANALYSIS_EVENT_MESSAGE = "Re-run analysis again";
   private static final String REQCPY = "REQCPY";
   private static final String FETCHEDCPY = "FETCHEDCPY";
-  private static final String RUNANALYSIS = "RUNANALYSIS";
   private static final String UNKNOWN = "UNKNOWN";
   private static final String RUN_ANALYSIS_EVENT = "RUN_ANALYSIS";
   private static final String COPYBOOK_NAME = "Test";
@@ -48,12 +46,6 @@
   @Test
   public void fetchCopybookEventTest() {
     assertEquals(FETCHEDCPY, getFetchCopybookHeader());
-  }
-
-  /** Test that the FetchedCopybookEvent DTO is correclty populated */
-  @Test
-  public void rerunAnalysisEventTest() {
-    assertEquals(RUNANALYSIS, getRerunAnalysisHeader());
   }
 
   /** Test that the UnknownEvent DTO is correclty populated */
@@ -81,12 +73,7 @@
 
     assertNotEquals(REQCPY, getFetchCopybookHeader());
     assertNotEquals(UNKNOWN, getFetchCopybookHeader());
-<<<<<<< HEAD
     assertNotEquals(RUN_ANALYSIS_EVENT, getFetchCopybookHeader());
-=======
-
-    assertNotEquals(RUNANALYSIS, getFetchCopybookHeader());
->>>>>>> 00fce65c
   }
 
   /** This test verify that a null header is not returned back from the callee. */
@@ -107,15 +94,11 @@
     return new FetchedCopybookEvent(COPYBOOK_NAME, COPYBOOK_URI, COPYBOOK_CONTENT).getHeader();
   }
 
-  private String getRerunAnalysisHeader() {
-    return new RunAnalysisEvent().getHeader();
-  }
-
   private String getUnknownCopybookHeader() {
     return new UnknownEvent(UNKNOWN_EVENT_MESSAGE).getHeader();
   }
 
   private String getRunAnalysisHeader() {
-    return new RunAnalysisEvent(RUN_ANALYSIS_EVENT_MESSAGE).getHeader();
+    return new RunAnalysisEvent().getHeader();
   }
 }