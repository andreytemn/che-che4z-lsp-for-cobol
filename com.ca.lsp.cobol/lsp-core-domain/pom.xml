--- conflicted
+++ resolved
@@ -22,20 +22,12 @@
     <parent>
         <groupId>com.ca.lsp</groupId>
         <artifactId>com.ca.lsp.cobol</artifactId>
-<<<<<<< HEAD
-        <version>0.10.0</version>
-=======
         <version>0.10.1</version>
->>>>>>> d5b6ea01
         <relativePath>../pom.xml</relativePath>
     </parent>
     <artifactId>lsp-core-domain</artifactId>
     <name>COBOL LSP :: LSP CORE Domain</name>
-<<<<<<< HEAD
-    <version>0.10.0</version>
-=======
     <version>0.10.1</version>
->>>>>>> d5b6ea01
     <packaging>jar</packaging>
 
     <properties>
