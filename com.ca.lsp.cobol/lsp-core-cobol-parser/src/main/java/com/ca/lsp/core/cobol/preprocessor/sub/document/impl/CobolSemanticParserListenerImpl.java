--- conflicted
+++ resolved
@@ -56,16 +56,9 @@
   private final SemanticContext semanticContext;
 
   CobolSemanticParserListenerImpl(
-<<<<<<< HEAD
-      BufferedTokenStream tokens,
-      SemanticContext semanticContext,
-      CobolPreprocessor.CobolSourceFormatEnum format,
-      PreprocessorListener listener) {
-=======
       final BufferedTokenStream tokens,
       final SemanticContext semanticContext,
       final CobolSourceFormat format) {
->>>>>>> f04f2d6a
     this.tokens = tokens;
     this.format = format;
     this.semanticContext = semanticContext;
@@ -82,46 +75,46 @@
   }
 
   @Override
-  public void enterCompilerOptions(CobolPreprocessorParser.CompilerOptionsContext ctx) {
+  public void enterCompilerOptions(final CobolPreprocessorParser.CompilerOptionsContext ctx) {
     // push a new context for COMPILER OPTIONS terminals
-    preprocessorCleanerService.push();
-  }
-
-  @Override
-  public void enterReplaceArea(CobolPreprocessorParser.ReplaceAreaContext ctx) {
-    preprocessorCleanerService.push();
-  }
-
-  @Override
-  public void enterReplaceByStatement(CobolPreprocessorParser.ReplaceByStatementContext ctx) {
-    preprocessorCleanerService.push();
+    this.preprocessorCleanerService.push();
+  }
+
+  @Override
+  public void enterReplaceArea(final CobolPreprocessorParser.ReplaceAreaContext ctx) {
+    this.preprocessorCleanerService.push();
+  }
+
+  @Override
+  public void enterReplaceByStatement(final CobolPreprocessorParser.ReplaceByStatementContext ctx) {
+    this.preprocessorCleanerService.push();
   }
 
   @Override
   public void enterReplaceOffStatement(
-      CobolPreprocessorParser.ReplaceOffStatementContext ctx) {
-    preprocessorCleanerService.push();
-  }
-
-  @Override
-  public void enterTitleStatement(CobolPreprocessorParser.TitleStatementContext ctx) {
-    preprocessorCleanerService.push();
-  }
-
-  @Override
-  public void enterParagraphName(CobolPreprocessorParser.ParagraphNameContext ctx) {
+      final CobolPreprocessorParser.ReplaceOffStatementContext ctx) {
+    this.preprocessorCleanerService.push();
+  }
+
+  @Override
+  public void enterTitleStatement(final CobolPreprocessorParser.TitleStatementContext ctx) {
+    this.preprocessorCleanerService.push();
+  }
+
+  @Override
+  public void enterParagraphName(final CobolPreprocessorParser.ParagraphNameContext ctx) {
     semanticContext.getParagraphs().define(ctx.getText().toUpperCase(), retrievePosition(ctx));
   }
 
   @Override
-  public void enterCopyStatement(CobolPreprocessorParser.CopyStatementContext ctx) {
-    preprocessorCleanerService.push();
-  }
-
-  @Override
-  public void exitCompilerOptions(CobolPreprocessorParser.CompilerOptionsContext ctx) {
+  public void enterCopyStatement(final CobolPreprocessorParser.CopyStatementContext ctx) {
+    this.preprocessorCleanerService.push();
+  }
+
+  @Override
+  public void exitCompilerOptions(final CobolPreprocessorParser.CompilerOptionsContext ctx) {
     // throw away COMPILER OPTIONS terminals
-    preprocessorCleanerService.pop();
+    this.preprocessorCleanerService.pop();
   }
 
   @Override
@@ -190,7 +183,7 @@
   }
 
   @Override
-  public void exitCopyStatement(CobolPreprocessorParser.CopyStatementContext ctx) {
+  public void exitCopyStatement(final CobolPreprocessorParser.CopyStatementContext ctx) {
     /*
      * define the copy book
      */
@@ -198,7 +191,7 @@
     String copybookName = retrieveCopybookName(copySource);
     Position position = retrievePosition(copySource);
     defineCopybook(copybookName, position);
-    preprocessorCleanerService.excludeStatementFromText(ctx, COMMENT_TAG, tokens, format);
+    this.preprocessorCleanerService.excludeStatementFromText(ctx, COMMENT_TAG, tokens, format);
   }
 
   private void defineCopybook(String copybookName, Position position) {
@@ -241,34 +234,34 @@
   }
 
   @Override
-  public void exitReplaceArea(CobolPreprocessorParser.ReplaceAreaContext ctx) {
+  public void exitReplaceArea(final CobolPreprocessorParser.ReplaceAreaContext ctx) {
     /*
      * replacement phrase
      */
-    preprocessorCleanerService.pop();
-  }
-
-  @Override
-  public void exitReplaceByStatement(CobolPreprocessorParser.ReplaceByStatementContext ctx) {
+    this.preprocessorCleanerService.pop();
+  }
+
+  @Override
+  public void exitReplaceByStatement(final CobolPreprocessorParser.ReplaceByStatementContext ctx) {
     // throw away terminals
-    preprocessorCleanerService.pop();
+    this.preprocessorCleanerService.pop();
   }
 
   @Override
   public void exitReplaceOffStatement(
-      CobolPreprocessorParser.ReplaceOffStatementContext ctx) {
+      final CobolPreprocessorParser.ReplaceOffStatementContext ctx) {
     // throw away REPLACE OFF terminals
-    preprocessorCleanerService.pop();
-  }
-
-  @Override
-  public void exitTitleStatement(CobolPreprocessorParser.TitleStatementContext ctx) {
+    this.preprocessorCleanerService.pop();
+  }
+
+  @Override
+  public void exitTitleStatement(final CobolPreprocessorParser.TitleStatementContext ctx) {
     // throw away title statement
-    preprocessorCleanerService.pop();
-  }
-
-  private String retrieveCopybookName(CopySourceContext copySource) {
-    String copybookName;
+    this.preprocessorCleanerService.pop();
+  }
+
+  private String retrieveCopybookName(final CopySourceContext copySource) {
+    final String copybookName;
     if (copySource.cobolWord() != null) {
       copybookName = copySource.cobolWord().getText().toUpperCase();
     } else if (copySource.literal() != null) {
@@ -285,12 +278,12 @@
   }
 
   @Override
-  public void visitTerminal(TerminalNode node) {
-    int tokPos = node.getSourceInterval().a;
+  public void visitTerminal(final TerminalNode node) {
+    final int tokPos = node.getSourceInterval().a;
     context().write(TokenUtils.getHiddenTokensToLeft(tokPos, tokens));
 
     if (!TokenUtils.isEOF(node)) {
-      String text = node.getText();
+      final String text = node.getText();
       context().write(text);
     }
   }
