--- conflicted
+++ resolved
@@ -47,15 +47,8 @@
  */
 @Slf4j
 public class CobolVisitor extends CobolParserBaseVisitor<Class> {
-<<<<<<< HEAD
-  private static final String AREA_A_WARNING_MSG = "Following token must start in Area A: ";
-  private static final String AREA_B_WARNING_MSG = "Following token must start in Area B: ";
-=======
-  private static final int WARNING_LEVEL = 2;
-  private static final int INFO_LEVEL = 3;
   private static final String AREA_A_WARNING_MSG = "The following token must start in Area A: ";
   private static final String AREA_B_WARNING_MSG = "The following token must start in Area B: ";
->>>>>>> ca7b8b8b
   private static final String IDENTICAL_PROGRAM_MSG =
       "Program-name must be identical to the program-name of the corresponding PROGRAM-ID paragraph: ";
   private static final String DECLARATIVE_SAME_MSG =
