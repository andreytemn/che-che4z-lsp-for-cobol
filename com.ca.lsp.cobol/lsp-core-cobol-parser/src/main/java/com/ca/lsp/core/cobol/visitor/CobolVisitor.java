--- conflicted
+++ resolved
@@ -138,14 +138,8 @@
   }
 
   @Override
-<<<<<<< HEAD
-  public Class visitIdentifier(IdentifierContext ctx) {
-    throwWarning(ctx.getStart());
-=======
   public Class visitGeneralIdentifier(GeneralIdentifierContext ctx) {
-    String wrongToken = ctx.getStart().getText();
-    throwWarning(wrongToken, ctx.getStart().getLine(), ctx.getStart().getCharPositionInLine());
->>>>>>> dce998bf
+    throwWarning(ctx.getStart());
     return visitChildren(ctx);
   }
 
