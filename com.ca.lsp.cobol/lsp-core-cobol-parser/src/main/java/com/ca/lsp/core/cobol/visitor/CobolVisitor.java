/*
 * Copyright (c) 2020 Broadcom.
 * The term "Broadcom" refers to Broadcom Inc. and/or its subsidiaries.
 *
 * This program and the accompanying materials are made
 * available under the terms of the Eclipse Public License 2.0
 * which is available at https://www.eclipse.org/legal/epl-2.0/
 *
 * SPDX-License-Identifier: EPL-2.0
 *
 * Contributors:
 *   Broadcom, Inc. - initial API and implementation
 */

package com.ca.lsp.core.cobol.visitor;

import com.broadcom.lsp.domain.common.model.Position;
import com.ca.lsp.core.cobol.model.ExtendedDocument;
import com.ca.lsp.core.cobol.model.SyntaxError;
import com.ca.lsp.core.cobol.model.Variable;
import com.ca.lsp.core.cobol.parser.CobolParser.*;
import com.ca.lsp.core.cobol.parser.CobolParserBaseVisitor;
import com.ca.lsp.core.cobol.semantics.CobolVariableContext;
import com.ca.lsp.core.cobol.semantics.NamedSubContext;
import com.ca.lsp.core.cobol.semantics.SubContext;
import lombok.Getter;
<<<<<<< HEAD
=======
import org.antlr.v4.runtime.CommonTokenStream;
import org.antlr.v4.runtime.ParserRuleContext;
>>>>>>> ead60b10
import org.antlr.v4.runtime.Token;

import java.util.ArrayList;
import java.util.List;
import java.util.Map;

import static com.ca.lsp.core.cobol.model.ErrorSeverity.INFO;
import static com.ca.lsp.core.cobol.model.ErrorSeverity.WARNING;
import static java.util.Optional.ofNullable;

/**
 * This extension of {@link CobolParserBaseVisitor} applies the semantic analysis based on the
 * abstract syntax tree built by {@link com.ca.lsp.core.cobol.parser.CobolParser}. It requires a
 * semantic context with defined elements to add the usages or throw a warning on an invalid
 * definition. If there is a misspelled keyword, the visitor finds it and throws a warning.
 */
public class CobolVisitor extends CobolParserBaseVisitor<Class> {
<<<<<<< HEAD
=======
  private static final int WARNING_LEVEL = 2;
  private static final int INFO_LEVEL = 3;
  private static final String AREA_A_WARNING_MSG = "Following token must start in Area A: ";
  private static final String AREA_B_WARNING_MSG = "Following token must start in Area B: ";
  private static final String IDENTICAL_PROGRAM_MSG =
      "Program-name must be identical to the program-name of the corresponding PROGRAM-ID paragraph: ";
  private static final String DECLARATIVE_SAME_MSG =
      "Following token can not be on the same line with DECLARATIVE token: ";
  private static final String INVALID_DEF_MSG = "Invalid definition for: ";
>>>>>>> ead60b10

  @Getter private List<SyntaxError> errors = new ArrayList<>();
  @Getter private SubContext<String> paragraphs = new NamedSubContext();
  @Getter private CobolVariableContext variables = new CobolVariableContext();

<<<<<<< HEAD
  @Getter private NamedSubContext copybooks;

  private Map<Token, Position> positionMapping;

  public CobolVisitor(ExtendedDocument extendedDocument, Map<Token, Position> positionMapping) {
    copybooks = extendedDocument.getCopybooks();
    this.positionMapping = positionMapping;
=======
  private String programName = null;
  private String documentUri;
  private SemanticContext semanticContext;
  private CommonTokenStream tokenStream;

  public CobolVisitor(
      String documentUri, SemanticContext semanticContext, CommonTokenStream tokenStream) {
    this.documentUri = documentUri;
    this.semanticContext = semanticContext;
    this.tokenStream = tokenStream;
  }

  @Override
  public Class visitIdentificationDivision(IdentificationDivisionContext ctx) {
    Token token = ctx.getStart();
    areaAWarning(ctx.start.getCharPositionInLine(), token.getText(), token.getLine());
    return visitChildren(ctx);
  }

  @Override
  public Class visitProgramIdParagraph(ProgramIdParagraphContext ctx) {
    if (ctx.programName() != null) {
      programName = ctx.programName().getText();
    }
    return visitChildren(ctx);
  }

  @Override
  public Class visitProcedureDivision(ProcedureDivisionContext ctx) {
    Token token = ctx.getStart();
    areaAWarning(ctx.start.getCharPositionInLine(), token.getText(), token.getLine());
    return visitChildren(ctx);
  }

  @Override
  public Class visitEnvironmentDivision(EnvironmentDivisionContext ctx) {
    Token token = ctx.getStart();
    areaAWarning(ctx.start.getCharPositionInLine(), token.getText(), token.getLine());
    return visitChildren(ctx);
  }

  @Override
  public Class visitDataDivision(DataDivisionContext ctx) {
    Token token = ctx.getStart();
    areaAWarning(ctx.start.getCharPositionInLine(), token.getText(), token.getLine());
    return visitChildren(ctx);
  }

  @Override
  public Class visitDataDivisionSection(DataDivisionSectionContext ctx) {
    Token token = ctx.getStart();
    areaAWarning(ctx.start.getCharPositionInLine(), token.getText(), token.getLine());
    return visitChildren(ctx);
  }

  @Override
  public Class visitEnvironmentDivisionBody(EnvironmentDivisionBodyContext ctx) {
    Token token = ctx.getStart();
    areaAWarning(ctx.start.getCharPositionInLine(), token.getText(), token.getLine());
    return visitChildren(ctx);
  }

  @Override
  public Class visitProcedureSectionHeader(ProcedureSectionHeaderContext ctx) {
    Token token = ctx.getStart();
    areaAWarning(ctx.start.getCharPositionInLine(), token.getText(), token.getLine());
    return visitChildren(ctx);
>>>>>>> ead60b10
  }

  @Override
  public Class visitProcedureSection(ProcedureSectionContext ctx) {
<<<<<<< HEAD
    throwWarning(ctx.getStart());
=======
    Token token = ctx.getStart();
    throwWarning(token.getText(), token.getLine(), token.getCharPositionInLine());
    return visitChildren(ctx);
  }

  @Override
  public Class visitParagraph(ParagraphContext ctx) {
    Token token = ctx.getStart();
    areaAWarning(ctx.start.getCharPositionInLine(), token.getText(), token.getLine());
    return visitChildren(ctx);
  }

  @Override
  public Class visitDataDescriptionEntryFormat1(DataDescriptionEntryFormat1Context ctx) {
    Token token = ctx.getStart();
    String tokenText = token.getText();
    if (tokenText.equals("01") || tokenText.equals("1") || tokenText.equals("77")) {
      areaAWarning(ctx.start.getCharPositionInLine(), tokenText, token.getLine());
    }
    return visitChildren(ctx);
  }

  @Override
  public Class visitFileDescriptionEntry(FileDescriptionEntryContext ctx) {
    Token token = ctx.getStart();
    areaAWarning(ctx.start.getCharPositionInLine(), token.getText(), token.getLine());
    return visitChildren(ctx);
  }

  /**
   * In this method, first condition is checking if there is any other element present on the same
   * line as DECLARATIVES token and throws an error if the condition is true; In the PROCEDURE
   * DIVISION, each of the keywords DECLARATIVES and END DECLARATIVES must begin in Area A and be
   * followed immediately by a separator period; no other text can appear on the same line. After
   * the keywords END DECLARATIVES, no text can appear before the following section header.
   */
  @Override
  public Class visitProcedureDeclaratives(ProcedureDeclarativesContext ctx) {
    Token firstDeclarative = ctx.getStart();
    int firstDeclLine = firstDeclarative.getLine();
    Token declarativeBody = ctx.procedureDeclarative(0).getStart();
    Token endToken = ctx.END().getSymbol();

    if (firstDeclLine == declarativeBody.getLine()) {
      throwException(
          declarativeBody.getText(),
          declarativeBody.getLine(),
          declarativeBody.getCharPositionInLine(),
          DECLARATIVE_SAME_MSG,
          WARNING_LEVEL);
    }

    areaAWarning(
        firstDeclarative.getCharPositionInLine(), firstDeclarative.getText(), firstDeclLine);
    areaAWarning(endToken.getCharPositionInLine(), endToken.getText(), endToken.getLine());
    return visitChildren(ctx);
  }

  @Override
  public Class visitEndProgramStatement(EndProgramStatementContext ctx) {
    Token endProgramNameToken = ctx.programName().getStart();
    checkProgramName(endProgramNameToken);
    Token token = ctx.getStart();
    areaAWarning(ctx.start.getCharPositionInLine(), token.getText(), token.getLine());
>>>>>>> ead60b10
    return visitChildren(ctx);
  }

  @Override
  public Class visitStatement(StatementContext ctx) {
<<<<<<< HEAD
    throwWarning(ctx.getStart());
=======
    List<Token> tokenList =
        tokenStream.getTokens(ctx.getStart().getTokenIndex(), ctx.getStop().getTokenIndex());
    areaBWarning(tokenList);

    String wrongToken = ctx.getStart().getText();
    throwWarning(wrongToken, ctx.getStart().getLine(), ctx.getStart().getCharPositionInLine());
>>>>>>> ead60b10
    return visitChildren(ctx);
  }

  @Override
  public Class visitIfThen(IfThenContext ctx) {
    throwWarning(ctx.getStart());
    return visitChildren(ctx);
  }

  @Override
  public Class visitIfElse(IfElseContext ctx) {
    throwWarning(ctx.getStart());
    return visitChildren(ctx);
  }

  @Override
  public Class visitPerformInlineStatement(PerformInlineStatementContext ctx) {
    throwWarning(ctx.getStart());
    return visitChildren(ctx);
  }

  @Override
  public Class visitSentence(SentenceContext ctx) {
    throwWarning(ctx.getStart());
    return visitChildren(ctx);
  }

  @Override
  public Class visitGeneralIdentifier(GeneralIdentifierContext ctx) {
    throwWarning(ctx.getStart());
    return visitChildren(ctx);
  }

  @Override
  public Class visitEvaluateWhenOther(EvaluateWhenOtherContext ctx) {
    throwWarning(ctx.getStart());
    return visitChildren(ctx);
  }

  @Override
  public Class visitParagraphName(ParagraphNameContext ctx) {
    paragraphs.define(ctx.getText().toUpperCase(), getPosition(ctx.getStart()));
    return visitChildren(ctx);
  }

  @Override
  public Class visitDataDescriptionEntryFormat1(DataDescriptionEntryFormat1Context ctx) {

    String levelNumber = ctx.otherLevel().getText();
    ofNullable(ctx.dataName1())
        .ifPresent(
            variable ->
                defineVariable(levelNumber, variable.getText(), getPosition(variable.getStart())));
    return visitChildren(ctx);
  }

  @Override
  public Class visitDataDescriptionEntryFormat2(DataDescriptionEntryFormat2Context ctx) {

    String levelNumber = ctx.LEVEL_NUMBER_66().getText();
    ofNullable(ctx.dataName1())
        .ifPresent(
            variable ->
                defineVariable(levelNumber, variable.getText(), getPosition(variable.getStart())));
    return visitChildren(ctx);
  }

  @Override
  public Class visitDataDescriptionEntryFormat3(DataDescriptionEntryFormat3Context ctx) {
    String levelNumber = ctx.LEVEL_NUMBER_88().getText();
    ofNullable(ctx.dataName1())
        .ifPresent(
            variable ->
                defineVariable(levelNumber, variable.getText(), getPosition(variable.getStart())));
    return visitChildren(ctx);
  }

  private void defineVariable(String level, String name, Position position) {
    variables.define(new Variable(level, name), position);
  }

  @Override
  public Class visitParagraphNameUsage(ParagraphNameUsageContext ctx) {
    String name = ctx.getText().toUpperCase();
    addUsage(paragraphs, name, getPosition(ctx.getStart()));
    return visitChildren(ctx);
  }

  @Override
  public Class visitQualifiedDataNameFormat1(QualifiedDataNameFormat1Context ctx) {
    ofNullable(ctx.dataName())
        .map(it -> it.getText().toUpperCase())
        .ifPresent(variable -> checkForVariable(variable, ctx));
    return visitChildren(ctx);
  }

  private void checkForVariable(String variable, QualifiedDataNameFormat1Context ctx) {
    Position position = getPosition(ctx.getStart());
    checkVariableDefinition(variable, position);
    addUsage(variables, variable, position);

    if (ctx.qualifiedInData() != null) {
      iterateOverQualifiedDataNames(ctx, variable);
    }
  }

<<<<<<< HEAD
  private void iterateOverQualifiedDataNames(QualifiedDataNameFormat1Context ctx, String variable) {
    String child = variable;
    Token childToken = ctx.getStart();
    for (QualifiedInDataContext node : ctx.qualifiedInData()) {

      DataName2Context context = getDataName2Context(node);
      if (context == null) continue;

      String parent = context.getText().toUpperCase();
      Token parentToken = context.getStart();
      Position parentPosition = getPosition(parentToken);

      checkVariableDefinition(parent, parentPosition);
      checkVariableStructure(parent, child, getPosition(childToken));

      childToken = parentToken;
      child = parent;

      addUsage(variables, child, parentPosition);
=======
  private void throwException(
      String wrongToken, int startLine, int charPositionInLine, String message, int severity) {
    SyntaxError syntaxError =
        SyntaxError.syntaxError()
            .position(
                new Position(
                    documentUri,
                    charPositionInLine,
                    getWrongTokenStopPosition(wrongToken, charPositionInLine),
                    startLine,
                    charPositionInLine))
            .suggestion(message + wrongToken)
            .severity(severity)
            .build();

    if (!errors.contains(syntaxError)) {
      errors.add(syntaxError);
>>>>>>> ead60b10
    }
  }

  private Position getPosition(Token childToken) {
    return positionMapping.get(childToken);
  }

<<<<<<< HEAD
  private void checkVariableDefinition(String name, Position position) {
    if (!variables.contains(name)) {
      reportVariableNotDefined(name, position, position); // starts and finishes in one token
=======
  private boolean checkForVariable(
      String variable, int startLine, int charPositionInLine, ParserRuleContext ctx) {
    if (!semanticContext.getVariables().contains(variable)) {
      throwException(variable, startLine, charPositionInLine, INVALID_DEF_MSG, INFO_LEVEL);
      return false;
    } else if (ctx instanceof QualifiedDataNameFormat1Context
        && ((QualifiedDataNameFormat1Context) ctx).qualifiedInData() != null) {
      iterateOverQualifiedDataNames(
          (QualifiedDataNameFormat1Context) ctx, variable, startLine, charPositionInLine);
      addUsage(semanticContext.getVariables(), variable, ctx);
>>>>>>> ead60b10
    }
  }

  private DataName2Context getDataName2Context(QualifiedInDataContext node) {
    return ofNullable(node.inData())
        .map(InDataContext::dataName2)
        .orElse(
            ofNullable(node.inTable())
                .map(InTableContext::tableCall)
                .map(TableCallContext::dataName2)
                .orElse(null));
  }

<<<<<<< HEAD
  private void checkVariableStructure(String parent, String child, Position position) {
    if (!variables.parentContainsSpecificChild(parent, child)) {
      reportVariableNotDefined(child, position, position);
=======
  private void checkParentContainsChildren(
      String parent, String children, int startLine, int charPositionInLine) {
    if (!semanticContext.getVariables().parentContainsSpecificChild(parent, children)) {
      throwException(children, startLine, charPositionInLine, INVALID_DEF_MSG, INFO_LEVEL);
>>>>>>> ead60b10
    }
  }

  private void addUsage(SubContext<?> langContext, String name, Position position) {
    langContext.addUsage(name.toUpperCase(), position);
  }

  private Position getIntervalPosition(Position start, Position stop) {
    return new Position(
        start.getDocumentURI(),
        start.getStartPosition(),
        stop.getStopPosition(),
        start.getLine(),
        start.getCharPositionInLine(),
        start.getToken());
  }

  private void reportVariableNotDefined(String dataName, Position start, Position stop) {
    errors.add(
        SyntaxError.syntaxError()
            .suggestion("Invalid definition for: " + dataName)
            .severity(INFO)
            .position(getIntervalPosition(start, stop))
            .build());
  }

  private void throwWarning(Token token) {
    MisspelledKeywordDistance.calculateDistance(token.getText().toUpperCase())
        .ifPresent(correctWord -> reportMisspelledKeyword(correctWord, getPosition(token)));
  }

  private void reportMisspelledKeyword(String suggestion, Position position) {
    SyntaxError error =
        SyntaxError.syntaxError()
            .suggestion("A misspelled word, maybe you want to put " + suggestion)
            .severity(WARNING)
            .position(position)
            .build();
    errors.add(error);
  }

  private void areaAWarning(int charPosition, String token, int startLine) {
    if (charPosition > 10) {
      throwException(token, startLine, charPosition, AREA_A_WARNING_MSG, WARNING_LEVEL);
    }
  }

  private void areaBWarning(List<Token> tokenList) {
    for (Token token : tokenList) {
      int charPosition = token.getCharPositionInLine();
      if (charPosition > 6 && charPosition < 11 && token.getChannel() != 1) {
        throwException(
            token.getText(), token.getLine(), charPosition, AREA_B_WARNING_MSG, WARNING_LEVEL);
      }
    }
  }

  private void checkProgramName(Token token) {
    if (programName == null) {
      throwException(
          "",
          token.getLine(),
          token.getCharPositionInLine(),
          "There is an issue with PROGRAM-ID paragraph",
          WARNING_LEVEL);
    } else {
      checkProgramNameIdentical(token);
    }
  }

  private void checkProgramNameIdentical(Token token) {
    if (!programName.equals(token.getText())) {
      throwException(
          programName,
          token.getLine(),
          token.getCharPositionInLine(),
          IDENTICAL_PROGRAM_MSG,
          WARNING_LEVEL);
    }
  }
}<|MERGE_RESOLUTION|>--- conflicted
+++ resolved
@@ -20,15 +20,12 @@
 import com.ca.lsp.core.cobol.model.Variable;
 import com.ca.lsp.core.cobol.parser.CobolParser.*;
 import com.ca.lsp.core.cobol.parser.CobolParserBaseVisitor;
+import com.ca.lsp.core.cobol.preprocessor.sub.util.impl.PreprocessorStringUtils;
 import com.ca.lsp.core.cobol.semantics.CobolVariableContext;
 import com.ca.lsp.core.cobol.semantics.NamedSubContext;
 import com.ca.lsp.core.cobol.semantics.SubContext;
 import lombok.Getter;
-<<<<<<< HEAD
-=======
 import org.antlr.v4.runtime.CommonTokenStream;
-import org.antlr.v4.runtime.ParserRuleContext;
->>>>>>> ead60b10
 import org.antlr.v4.runtime.Token;
 
 import java.util.ArrayList;
@@ -46,10 +43,6 @@
  * definition. If there is a misspelled keyword, the visitor finds it and throws a warning.
  */
 public class CobolVisitor extends CobolParserBaseVisitor<Class> {
-<<<<<<< HEAD
-=======
-  private static final int WARNING_LEVEL = 2;
-  private static final int INFO_LEVEL = 3;
   private static final String AREA_A_WARNING_MSG = "Following token must start in Area A: ";
   private static final String AREA_B_WARNING_MSG = "Following token must start in Area B: ";
   private static final String IDENTICAL_PROGRAM_MSG =
@@ -57,37 +50,30 @@
   private static final String DECLARATIVE_SAME_MSG =
       "Following token can not be on the same line with DECLARATIVE token: ";
   private static final String INVALID_DEF_MSG = "Invalid definition for: ";
->>>>>>> ead60b10
 
   @Getter private List<SyntaxError> errors = new ArrayList<>();
   @Getter private SubContext<String> paragraphs = new NamedSubContext();
   @Getter private CobolVariableContext variables = new CobolVariableContext();
 
-<<<<<<< HEAD
   @Getter private NamedSubContext copybooks;
 
+  private String programName = null;
+  private CommonTokenStream tokenStream;
+
   private Map<Token, Position> positionMapping;
 
-  public CobolVisitor(ExtendedDocument extendedDocument, Map<Token, Position> positionMapping) {
+  public CobolVisitor(
+      ExtendedDocument extendedDocument,
+      CommonTokenStream tokenStream,
+      Map<Token, Position> positionMapping) {
     copybooks = extendedDocument.getCopybooks();
     this.positionMapping = positionMapping;
-=======
-  private String programName = null;
-  private String documentUri;
-  private SemanticContext semanticContext;
-  private CommonTokenStream tokenStream;
-
-  public CobolVisitor(
-      String documentUri, SemanticContext semanticContext, CommonTokenStream tokenStream) {
-    this.documentUri = documentUri;
-    this.semanticContext = semanticContext;
     this.tokenStream = tokenStream;
   }
 
   @Override
   public Class visitIdentificationDivision(IdentificationDivisionContext ctx) {
-    Token token = ctx.getStart();
-    areaAWarning(ctx.start.getCharPositionInLine(), token.getText(), token.getLine());
+    areaAWarning(ctx.getStart());
     return visitChildren(ctx);
   }
 
@@ -101,78 +87,55 @@
 
   @Override
   public Class visitProcedureDivision(ProcedureDivisionContext ctx) {
-    Token token = ctx.getStart();
-    areaAWarning(ctx.start.getCharPositionInLine(), token.getText(), token.getLine());
+    areaAWarning(ctx.getStart());
     return visitChildren(ctx);
   }
 
   @Override
   public Class visitEnvironmentDivision(EnvironmentDivisionContext ctx) {
-    Token token = ctx.getStart();
-    areaAWarning(ctx.start.getCharPositionInLine(), token.getText(), token.getLine());
+    areaAWarning(ctx.getStart());
     return visitChildren(ctx);
   }
 
   @Override
   public Class visitDataDivision(DataDivisionContext ctx) {
-    Token token = ctx.getStart();
-    areaAWarning(ctx.start.getCharPositionInLine(), token.getText(), token.getLine());
+    areaAWarning(ctx.getStart());
     return visitChildren(ctx);
   }
 
   @Override
   public Class visitDataDivisionSection(DataDivisionSectionContext ctx) {
-    Token token = ctx.getStart();
-    areaAWarning(ctx.start.getCharPositionInLine(), token.getText(), token.getLine());
+    areaAWarning(ctx.getStart());
     return visitChildren(ctx);
   }
 
   @Override
   public Class visitEnvironmentDivisionBody(EnvironmentDivisionBodyContext ctx) {
-    Token token = ctx.getStart();
-    areaAWarning(ctx.start.getCharPositionInLine(), token.getText(), token.getLine());
+    areaAWarning(ctx.getStart());
     return visitChildren(ctx);
   }
 
   @Override
   public Class visitProcedureSectionHeader(ProcedureSectionHeaderContext ctx) {
-    Token token = ctx.getStart();
-    areaAWarning(ctx.start.getCharPositionInLine(), token.getText(), token.getLine());
-    return visitChildren(ctx);
->>>>>>> ead60b10
+    areaAWarning(ctx.getStart());
+    return visitChildren(ctx);
   }
 
   @Override
   public Class visitProcedureSection(ProcedureSectionContext ctx) {
-<<<<<<< HEAD
-    throwWarning(ctx.getStart());
-=======
-    Token token = ctx.getStart();
-    throwWarning(token.getText(), token.getLine(), token.getCharPositionInLine());
+    throwWarning(ctx.getStart());
     return visitChildren(ctx);
   }
 
   @Override
   public Class visitParagraph(ParagraphContext ctx) {
-    Token token = ctx.getStart();
-    areaAWarning(ctx.start.getCharPositionInLine(), token.getText(), token.getLine());
-    return visitChildren(ctx);
-  }
-
-  @Override
-  public Class visitDataDescriptionEntryFormat1(DataDescriptionEntryFormat1Context ctx) {
-    Token token = ctx.getStart();
-    String tokenText = token.getText();
-    if (tokenText.equals("01") || tokenText.equals("1") || tokenText.equals("77")) {
-      areaAWarning(ctx.start.getCharPositionInLine(), tokenText, token.getLine());
-    }
+    areaAWarning(ctx.getStart());
     return visitChildren(ctx);
   }
 
   @Override
   public Class visitFileDescriptionEntry(FileDescriptionEntryContext ctx) {
-    Token token = ctx.getStart();
-    areaAWarning(ctx.start.getCharPositionInLine(), token.getText(), token.getLine());
+    areaAWarning(ctx.getStart());
     return visitChildren(ctx);
   }
 
@@ -191,17 +154,11 @@
     Token endToken = ctx.END().getSymbol();
 
     if (firstDeclLine == declarativeBody.getLine()) {
-      throwException(
-          declarativeBody.getText(),
-          declarativeBody.getLine(),
-          declarativeBody.getCharPositionInLine(),
-          DECLARATIVE_SAME_MSG,
-          WARNING_LEVEL);
-    }
-
-    areaAWarning(
-        firstDeclarative.getCharPositionInLine(), firstDeclarative.getText(), firstDeclLine);
-    areaAWarning(endToken.getCharPositionInLine(), endToken.getText(), endToken.getLine());
+      throwException(declarativeBody.getText(), getPosition(declarativeBody), DECLARATIVE_SAME_MSG);
+    }
+
+    areaAWarning(firstDeclarative);
+    areaAWarning(endToken);
     return visitChildren(ctx);
   }
 
@@ -209,24 +166,17 @@
   public Class visitEndProgramStatement(EndProgramStatementContext ctx) {
     Token endProgramNameToken = ctx.programName().getStart();
     checkProgramName(endProgramNameToken);
-    Token token = ctx.getStart();
-    areaAWarning(ctx.start.getCharPositionInLine(), token.getText(), token.getLine());
->>>>>>> ead60b10
+    areaAWarning(ctx.getStart());
     return visitChildren(ctx);
   }
 
   @Override
   public Class visitStatement(StatementContext ctx) {
-<<<<<<< HEAD
-    throwWarning(ctx.getStart());
-=======
     List<Token> tokenList =
         tokenStream.getTokens(ctx.getStart().getTokenIndex(), ctx.getStop().getTokenIndex());
     areaBWarning(tokenList);
 
-    String wrongToken = ctx.getStart().getText();
-    throwWarning(wrongToken, ctx.getStart().getLine(), ctx.getStart().getCharPositionInLine());
->>>>>>> ead60b10
+    throwWarning(ctx.getStart());
     return visitChildren(ctx);
   }
 
@@ -274,7 +224,11 @@
 
   @Override
   public Class visitDataDescriptionEntryFormat1(DataDescriptionEntryFormat1Context ctx) {
-
+    Token token = ctx.getStart();
+    String tokenText = token.getText();
+    if (tokenText.equals("01") || tokenText.equals("1") || tokenText.equals("77")) {
+      areaAWarning(token);
+    }
     String levelNumber = ctx.otherLevel().getText();
     ofNullable(ctx.dataName1())
         .ifPresent(
@@ -333,7 +287,6 @@
     }
   }
 
-<<<<<<< HEAD
   private void iterateOverQualifiedDataNames(QualifiedDataNameFormat1Context ctx, String variable) {
     String child = variable;
     Token childToken = ctx.getStart();
@@ -353,25 +306,19 @@
       child = parent;
 
       addUsage(variables, child, parentPosition);
-=======
-  private void throwException(
-      String wrongToken, int startLine, int charPositionInLine, String message, int severity) {
+    }
+  }
+
+  private void throwException(String wrongToken, Position position, String message) {
     SyntaxError syntaxError =
         SyntaxError.syntaxError()
-            .position(
-                new Position(
-                    documentUri,
-                    charPositionInLine,
-                    getWrongTokenStopPosition(wrongToken, charPositionInLine),
-                    startLine,
-                    charPositionInLine))
+            .position(position)
             .suggestion(message + wrongToken)
-            .severity(severity)
+            .severity(WARNING)
             .build();
 
     if (!errors.contains(syntaxError)) {
       errors.add(syntaxError);
->>>>>>> ead60b10
     }
   }
 
@@ -379,22 +326,9 @@
     return positionMapping.get(childToken);
   }
 
-<<<<<<< HEAD
   private void checkVariableDefinition(String name, Position position) {
     if (!variables.contains(name)) {
       reportVariableNotDefined(name, position, position); // starts and finishes in one token
-=======
-  private boolean checkForVariable(
-      String variable, int startLine, int charPositionInLine, ParserRuleContext ctx) {
-    if (!semanticContext.getVariables().contains(variable)) {
-      throwException(variable, startLine, charPositionInLine, INVALID_DEF_MSG, INFO_LEVEL);
-      return false;
-    } else if (ctx instanceof QualifiedDataNameFormat1Context
-        && ((QualifiedDataNameFormat1Context) ctx).qualifiedInData() != null) {
-      iterateOverQualifiedDataNames(
-          (QualifiedDataNameFormat1Context) ctx, variable, startLine, charPositionInLine);
-      addUsage(semanticContext.getVariables(), variable, ctx);
->>>>>>> ead60b10
     }
   }
 
@@ -408,16 +342,9 @@
                 .orElse(null));
   }
 
-<<<<<<< HEAD
   private void checkVariableStructure(String parent, String child, Position position) {
     if (!variables.parentContainsSpecificChild(parent, child)) {
       reportVariableNotDefined(child, position, position);
-=======
-  private void checkParentContainsChildren(
-      String parent, String children, int startLine, int charPositionInLine) {
-    if (!semanticContext.getVariables().parentContainsSpecificChild(parent, children)) {
-      throwException(children, startLine, charPositionInLine, INVALID_DEF_MSG, INFO_LEVEL);
->>>>>>> ead60b10
     }
   }
 
@@ -438,7 +365,7 @@
   private void reportVariableNotDefined(String dataName, Position start, Position stop) {
     errors.add(
         SyntaxError.syntaxError()
-            .suggestion("Invalid definition for: " + dataName)
+            .suggestion(INVALID_DEF_MSG + dataName)
             .severity(INFO)
             .position(getIntervalPosition(start, stop))
             .build());
@@ -459,43 +386,36 @@
     errors.add(error);
   }
 
-  private void areaAWarning(int charPosition, String token, int startLine) {
-    if (charPosition > 10) {
-      throwException(token, startLine, charPosition, AREA_A_WARNING_MSG, WARNING_LEVEL);
+  private void areaAWarning(Token token) {
+    Position position = getPosition(token);
+    if (position.getCharPositionInLine() > 10) {
+      throwException(token.getText(), position, AREA_A_WARNING_MSG);
     }
   }
 
   private void areaBWarning(List<Token> tokenList) {
     for (Token token : tokenList) {
-      int charPosition = token.getCharPositionInLine();
+      Position position = getPosition(token);
+      if (position == null) continue;
+      int charPosition = position.getCharPositionInLine();
       if (charPosition > 6 && charPosition < 11 && token.getChannel() != 1) {
-        throwException(
-            token.getText(), token.getLine(), charPosition, AREA_B_WARNING_MSG, WARNING_LEVEL);
+        throwException(token.getText(), position, AREA_B_WARNING_MSG);
       }
     }
   }
 
   private void checkProgramName(Token token) {
     if (programName == null) {
-      throwException(
-          "",
-          token.getLine(),
-          token.getCharPositionInLine(),
-          "There is an issue with PROGRAM-ID paragraph",
-          WARNING_LEVEL);
+      throwException("", getPosition(token), "There is an issue with PROGRAM-ID paragraph");
     } else {
       checkProgramNameIdentical(token);
     }
   }
 
   private void checkProgramNameIdentical(Token token) {
-    if (!programName.equals(token.getText())) {
-      throwException(
-          programName,
-          token.getLine(),
-          token.getCharPositionInLine(),
-          IDENTICAL_PROGRAM_MSG,
-          WARNING_LEVEL);
+    String text = PreprocessorStringUtils.trimQuotes(token.getText());
+    if (!programName.equals(text)) {
+      throwException(programName, getPosition(token), IDENTICAL_PROGRAM_MSG);
     }
   }
 }