--- conflicted
+++ resolved
@@ -20,12 +20,8 @@
 import com.ca.lsp.core.cobol.model.SyntaxError;
 import com.ca.lsp.core.cobol.parser.CobolParser;
 import com.ca.lsp.core.cobol.utils.CustomToken;
-<<<<<<< HEAD
+import org.antlr.v4.runtime.CommonTokenStream;
 import org.junit.jupiter.api.Test;
-=======
-import org.antlr.v4.runtime.CommonTokenStream;
-import org.junit.Test;
->>>>>>> ead60b10
 
 import java.util.List;
 import java.util.Map;
@@ -57,6 +53,7 @@
     CobolVisitor visitor =
         new CobolVisitor(
             new ExtendedDocument(null, null, singletonMap("", null)),
+            null,
             Map.of(token, new Position("", 0, 0, 0, 0, "invalid")));
 
     visitor.visitQualifiedDataNameFormat1(mockMethod(token));
@@ -73,23 +70,19 @@
    */
   @Test
   public void testMisspelledKeywordDistance() {
-<<<<<<< HEAD
 
     CustomToken token = createNewToken(WRONG_TOKEN);
-    CobolVisitor visitor =
-        new CobolVisitor(
-            new ExtendedDocument(null, null, singletonMap("", null)),
-            Map.of(token, new Position("", 0, 0, 0, 0, WRONG_TOKEN)));
-
-=======
->>>>>>> ead60b10
     CobolParser.StatementContext node = mock(CobolParser.StatementContext.class);
     when(node.getStart()).thenReturn(createNewToken(WRONG_TOKEN));
     when(node.getStop()).thenReturn(createNewToken(WRONG_TOKEN));
 
     CommonTokenStream tokenStream = mock(CommonTokenStream.class);
 
-    CobolVisitor visitor = new CobolVisitor(null, null, tokenStream);
+    CobolVisitor visitor =
+        new CobolVisitor(
+            new ExtendedDocument(null, null, singletonMap("", null)),
+            tokenStream,
+            Map.of(token, new Position("", 0, 0, 0, 0, WRONG_TOKEN)));
 
     visitor.visitStatement(node);
 
@@ -98,33 +91,6 @@
     assertEquals("A misspelled word, maybe you want to put MOVE", errors.get(0).getSuggestion());
   }
 
-<<<<<<< HEAD
-=======
-  @Test(expected = NullPointerException.class)
-  public void testMisspelledKeywordDistanceWithException() {
-    CobolVisitor visitor = new CobolVisitor(null, null, null);
-    CobolParser.StatementContext node = mock(CobolParser.StatementContext.class);
-    visitor.visitStatement(node);
-  }
-
-  private CobolVisitor createVisitor(SemanticContext semanticContext, String variableName) {
-    CobolVisitor visitor = new CobolVisitor(null, semanticContext, null);
-    CustomToken token = createNewToken(variableName);
-
-    visitor.visitQualifiedDataNameFormat1(mockMethod(token));
-
-    return visitor;
-  }
-
-  private SemanticContext createSemanticContext() {
-    SemanticContext semanticContext = new SemanticContext(new ArrayList<>());
-    semanticContext
-        .getVariables()
-        .define(new Variable(LEVEL_NUMBER, DEFINED_VARIABLE), VARIABLE_POSITION);
-    return semanticContext;
-  }
-
->>>>>>> ead60b10
   private QualifiedDataNameFormat1Context mockMethod(CustomToken token) {
     QualifiedDataNameFormat1Context node = mock(QualifiedDataNameFormat1Context.class);
     DataNameContext nodeData = mock(DataNameContext.class);
