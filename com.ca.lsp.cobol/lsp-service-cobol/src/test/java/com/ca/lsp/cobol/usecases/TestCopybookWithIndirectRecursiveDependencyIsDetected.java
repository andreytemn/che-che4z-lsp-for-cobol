/*
 * Copyright (c) 2020 Broadcom.
 * The term "Broadcom" refers to Broadcom Inc. and/or its subsidiaries.
 *
 * This program and the accompanying materials are made
 * available under the terms of the Eclipse Public License 2.0
 * which is available at https://www.eclipse.org/legal/epl-2.0/
 *
 * SPDX-License-Identifier: EPL-2.0
 *
 * Contributors:
 *   Broadcom, Inc. - initial API and implementation
 */

package com.ca.lsp.cobol.usecases;

import com.ca.lsp.cobol.positive.CobolText;
import com.ca.lsp.cobol.usecases.engine.UseCaseEngine;
import org.eclipse.lsp4j.Diagnostic;
import org.junit.Test;

import java.util.HashMap;
import java.util.Map;

<<<<<<< HEAD
import static com.ca.lsp.cobol.service.delegates.validations.SourceInfoLevels.ERROR;
import static com.ca.lsp.cobol.service.delegates.validations.SourceInfoLevels.INFO;
import static java.util.Arrays.asList;
import static org.eclipse.lsp4j.DiagnosticSeverity.Error;
import static org.eclipse.lsp4j.DiagnosticSeverity.Information;
=======
import static org.junit.Assert.assertEquals;
>>>>>>> a7cc8abb

/**
 * This test checks the error shown if the copybook that is used in the COBOL file contains a link
 * to another one, that has a dependency to the first copybook.
 */
public class TestCopybookWithIndirectRecursiveDependencyIsDetected {

  private static final String TEXT =
      "        IDENTIFICATION DIVISION.\n"
          + "        PROGRAM-ID. test1.\n"
          + "        DATA DIVISION.\n"
          + "        WORKING-STORAGE SECTION.\n"
          + "        COPY {~INDIRECT-COPY|1|3}.\n"
          + "        PROCEDURE DIVISION.\n";

  private static final String INDIRECT = "        COPY {~INNER-COPY|2|4}.";
  private static final String INNER_COPY = "        COPY {~INDIRECT-COPY|3}.";

  private static final String INDIRECT_NAME = "INDIRECT-COPY";
  private static final String INNER_COPY_NAME = "INNER-COPY";

  private static final String MESSAGE_RECURSION = "Recursive copybook declaration for: ";
  private static final String MESSAGE_LONG_DECLARATION =
      "Copybook declaration has more than 8 characters for: ";

  @Test
  public void test() {
<<<<<<< HEAD
    Map<String, Diagnostic> expectedDiagnostics = new HashMap<>();
    expectedDiagnostics.put(
        "1", new Diagnostic(null, MESSAGE_RECURSION + INDIRECT_NAME, Error, ERROR.getText()));
    expectedDiagnostics.put(
        "2", new Diagnostic(null, MESSAGE_RECURSION + INNER_COPY_NAME, Error, ERROR.getText()));
    expectedDiagnostics.put(
        "3",
        new Diagnostic(
            null, MESSAGE_LONG_DECLARATION + INDIRECT_NAME, Information, INFO.getText()));
    expectedDiagnostics.put(
        "4",
        new Diagnostic(
            null, MESSAGE_LONG_DECLARATION + INNER_COPY_NAME, Information, INFO.getText()));
=======
    super.test(
        List.of(
            new CobolText("INNER-COPY", INNER_COPY),
            new CobolText("INDIRECT-COPY", INDIRECT_COPY)));
  }

  @Override
  protected void assertDiagnostics(List<Diagnostic> diagnostics) {
    assertEquals("Number of diagnostics", 1, diagnostics.size());
    Diagnostic diagnostic = diagnostics.get(0);
    assertEquals("Recursive copybook declaration for: INDIRECT-COPY", diagnostic.getMessage());
>>>>>>> a7cc8abb

    UseCaseEngine.runTest(
        TEXT,
        asList(new CobolText(INNER_COPY_NAME, INNER_COPY), new CobolText(INDIRECT_NAME, INDIRECT)),
        expectedDiagnostics);
  }
}<|MERGE_RESOLUTION|>--- conflicted
+++ resolved
@@ -22,15 +22,11 @@
 import java.util.HashMap;
 import java.util.Map;
 
-<<<<<<< HEAD
 import static com.ca.lsp.cobol.service.delegates.validations.SourceInfoLevels.ERROR;
 import static com.ca.lsp.cobol.service.delegates.validations.SourceInfoLevels.INFO;
 import static java.util.Arrays.asList;
 import static org.eclipse.lsp4j.DiagnosticSeverity.Error;
 import static org.eclipse.lsp4j.DiagnosticSeverity.Information;
-=======
-import static org.junit.Assert.assertEquals;
->>>>>>> a7cc8abb
 
 /**
  * This test checks the error shown if the copybook that is used in the COBOL file contains a link
@@ -58,7 +54,6 @@
 
   @Test
   public void test() {
-<<<<<<< HEAD
     Map<String, Diagnostic> expectedDiagnostics = new HashMap<>();
     expectedDiagnostics.put(
         "1", new Diagnostic(null, MESSAGE_RECURSION + INDIRECT_NAME, Error, ERROR.getText()));
@@ -72,19 +67,7 @@
         "4",
         new Diagnostic(
             null, MESSAGE_LONG_DECLARATION + INNER_COPY_NAME, Information, INFO.getText()));
-=======
-    super.test(
-        List.of(
-            new CobolText("INNER-COPY", INNER_COPY),
-            new CobolText("INDIRECT-COPY", INDIRECT_COPY)));
-  }
 
-  @Override
-  protected void assertDiagnostics(List<Diagnostic> diagnostics) {
-    assertEquals("Number of diagnostics", 1, diagnostics.size());
-    Diagnostic diagnostic = diagnostics.get(0);
-    assertEquals("Recursive copybook declaration for: INDIRECT-COPY", diagnostic.getMessage());
->>>>>>> a7cc8abb
 
     UseCaseEngine.runTest(
         TEXT,
