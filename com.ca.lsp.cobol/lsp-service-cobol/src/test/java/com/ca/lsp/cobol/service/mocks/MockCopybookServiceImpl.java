/*
 * Copyright (c) 2020 Broadcom.
 *
 * The term "Broadcom" refers to Broadcom Inc. and/or its subsidiaries.
 *
 * This program and the accompanying materials are made
 * available under the terms of the Eclipse Public License 2.0
 * which is available at https://www.eclipse.org/legal/epl-2.0/
 *
 * SPDX-License-Identifier: EPL-2.0
 *
 * Contributors:
 * Broadcom, Inc. - initial API and implementation
 *
 */
package com.ca.lsp.cobol.service.mocks;

import com.broadcom.lsp.domain.cobol.databus.api.DataBusBroker;
import com.broadcom.lsp.domain.cobol.event.model.DataEvent;
import com.broadcom.lsp.domain.cobol.event.model.DataEventType;
import com.broadcom.lsp.domain.cobol.event.model.FetchedCopybookEvent;
import com.broadcom.lsp.domain.cobol.event.model.RequiredCopybookEvent;
import com.ca.lsp.cobol.positive.CobolText;
import com.google.inject.Inject;
import com.google.inject.Singleton;
import lombok.Getter;
import lombok.Setter;
import lombok.extern.slf4j.Slf4j;
import net.jodah.concurrentunit.Waiter;

import static com.ca.lsp.cobol.service.delegates.validations.UseCaseUtils.toURI;

/**
 * This class used to mock the actual behavior of {@link
 * com.ca.lsp.cobol.service.CopybookService} and return stubs value not used to validate any
 * CopybookService functionality
 */
@Singleton
@Slf4j
public class MockCopybookServiceImpl implements MockCopybookService {
  @Setter private CopybooksMock copybooks;
  @Getter private final DataBusBroker dataBus;

  @Getter protected Waiter waiter = new Waiter();

  @Inject
  public MockCopybookServiceImpl(DataBusBroker dataBus) {
    this.dataBus = dataBus;
    dataBus.subscribe(DataEventType.REQUIRED_COPYBOOK_EVENT, this);
  }

  @Override
<<<<<<< HEAD
  public void observerCallback(RequiredCopybookEvent event) {
    String name = event.getName();
    String content = getContentByCopybookName(event.getName());
    dataBus.postData(
        FetchedCopybookEvent.builder().name(name).uri(toURI(name)).content(content).build());
=======
  public void observerCallback(DataEvent event) {
    String name = ((RequiredCopybookEvent) event).getName();
    String content = getContentByCopybookName(((RequiredCopybookEvent) event).getName());
    dataBus.postData(FetchedCopybookEvent.builder().name(name).uri(name).content(content).build());
>>>>>>> ead52b74
  }

  @Override
  public String getContentByCopybookName(String copybookName) {
    return copybooks.getCopybooks().stream()
        .filter(
            it ->
                it.getFileName().equalsIgnoreCase(copybookName)
                    || it.getFileName().equalsIgnoreCase(copybookName + ".cpy"))
        .map(CobolText::getFullText)
        .findAny()
        .orElse(null);
  }

  @Override
  public void invalidateURICache() {}
}<|MERGE_RESOLUTION|>--- conflicted
+++ resolved
@@ -31,9 +31,8 @@
 import static com.ca.lsp.cobol.service.delegates.validations.UseCaseUtils.toURI;
 
 /**
- * This class used to mock the actual behavior of {@link
- * com.ca.lsp.cobol.service.CopybookService} and return stubs value not used to validate any
- * CopybookService functionality
+ * This class used to mock the actual behavior of {@link com.ca.lsp.cobol.service.CopybookService}
+ * and return stubs value not used to validate any CopybookService functionality
  */
 @Singleton
 @Slf4j
@@ -50,18 +49,11 @@
   }
 
   @Override
-<<<<<<< HEAD
-  public void observerCallback(RequiredCopybookEvent event) {
-    String name = event.getName();
-    String content = getContentByCopybookName(event.getName());
-    dataBus.postData(
-        FetchedCopybookEvent.builder().name(name).uri(toURI(name)).content(content).build());
-=======
   public void observerCallback(DataEvent event) {
     String name = ((RequiredCopybookEvent) event).getName();
     String content = getContentByCopybookName(((RequiredCopybookEvent) event).getName());
-    dataBus.postData(FetchedCopybookEvent.builder().name(name).uri(name).content(content).build());
->>>>>>> ead52b74
+    dataBus.postData(
+        FetchedCopybookEvent.builder().name(name).uri(toURI(name)).content(content).build());
   }
 
   @Override
