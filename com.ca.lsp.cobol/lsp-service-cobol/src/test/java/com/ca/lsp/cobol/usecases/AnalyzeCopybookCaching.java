--- conflicted
+++ resolved
@@ -108,14 +108,10 @@
   private void runAnalysis() {
     AnalyseCopybookTask analyseCopybookTask =
         new AnalyseCopybookTask(
-<<<<<<< HEAD
-            new CopybookDefinition(COPYBOOK_NAME, null, null), Collections.emptyList(), FIXED);
-=======
             null,
             new CopybookDefinition(COPYBOOK_NAME, null, null),
             Collections.emptyList(),
             FIXED);
->>>>>>> ba864aad
     analyseCopybookTask.compute();
   }
 }