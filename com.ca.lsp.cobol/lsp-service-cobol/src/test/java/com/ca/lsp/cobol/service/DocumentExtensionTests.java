/*
 * Copyright (c) 2020 Broadcom.
 * The term "Broadcom" refers to Broadcom Inc. and/or its subsidiaries.
 *
 * This program and the accompanying materials are made
 * available under the terms of the Eclipse Public License 2.0
 * which is available at https://www.eclipse.org/legal/epl-2.0/
 *
 * SPDX-License-Identifier: EPL-2.0
 *
 * Contributors:
 *    Broadcom, Inc. - initial API and implementation
 *
 */

package com.ca.lsp.cobol.service;

import com.broadcom.lsp.domain.cobol.databus.api.DataBusBroker;
import com.ca.lsp.cobol.service.delegates.communications.Communications;
import com.ca.lsp.cobol.service.delegates.validations.AnalysisResult;
import com.ca.lsp.cobol.service.delegates.validations.LanguageEngineFacade;
import org.eclipse.lsp4j.*;
import org.eclipse.lsp4j.services.TextDocumentService;
import org.junit.jupiter.api.BeforeEach;
import org.junit.jupiter.api.Test;

import java.util.ArrayList;
import java.util.List;

import static org.mockito.Mockito.*;

/**
 * This class checks that the service runs the analysis only for documents with supported
 * extensions. If an extension of a document is unsupported (i.e. not "cob", "cbl" or "cobol"
 * ignoring case) then the according to notification should be sent.
 */
class DocumentExtensionTests {
  private static final String DOCUMENT_URI_BEGINNING = "file:///c%3A/workspace/document.";
  private static final String TEXT = "";
  private static final String INCORRECT_TEXT_EXAMPLE = "       IDENTIFICATION DIVISIONs.";

  private DataBusBroker broker;
  private Communications communications;
  private LanguageEngineFacade engine;

  @BeforeEach
  void setUp() {
    broker = mock(DataBusBroker.class);
    communications = mock(Communications.class);
    engine = mock(LanguageEngineFacade.class);
  }

  /**
   * This test verifies that supported cobol extensions correctly analyzed by the underneath engine
   */
  @Test
  void testMatchingExtensions() {
    checkExtensionMatches("cbl");
    checkExtensionMatches("CBL");
    checkExtensionMatches("cob");
    checkExtensionMatches("COB");
    checkExtensionMatches("cobol");
    checkExtensionMatches("COBOL");
  }

  @Test
  void testNonMatchingExtensions() {
    checkExtensionNotMatches("cpy");
    checkExtensionNotMatches("CPY");
    checkExtensionNotMatches("txt");
    checkExtensionNotMatches("TXT");
    checkExtensionNotMatches("");
  }

  private void checkExtensionMatches(String extension) {
    String uri = DOCUMENT_URI_BEGINNING + extension;

    // dynamic stubbing in DID_OPEN mode
    when(engine.analyze(uri, TEXT, CopybookProcessingMode.ENABLED))
        .thenReturn(AnalysisResult.empty());
    fireDidOpen(extension, uri);
    verify(engine, timeout(10000).times(1)).analyze(uri, TEXT, CopybookProcessingMode.ENABLED);

<<<<<<< HEAD
    when(engine.analyze(uri, INCORRECT_TEXT_EXAMPLE, CopybookProcessingMode.DISABLED))
        .thenReturn(AnalysisResult.empty());
=======
    when(engine.analyze(uri, TEXT, CopybookProcessingMode.SKIP)).thenReturn(AnalysisResult.empty());
>>>>>>> bf497cfd
    fireDidChange(uri);
    verify(engine, timeout(10000))
        .analyze(uri, INCORRECT_TEXT_EXAMPLE, CopybookProcessingMode.SKIP);
  }

  private void checkExtensionNotMatches(String extension) {
    fireDidOpen(extension, DOCUMENT_URI_BEGINNING + extension);
    verify(communications).notifyThatExtensionIsUnsupported(extension);
  }

  private void fireDidOpen(String extension, String uri) {
    TextDocumentService service =
        new MyTextDocumentService(communications, engine, null, null, null, broker, null);
    service.didOpen(new DidOpenTextDocumentParams(new TextDocumentItem(uri, extension, 0, TEXT)));
  }

  private void fireDidChange(String uri) {
    List<TextDocumentContentChangeEvent> textEdits = new ArrayList<>();
    textEdits.add(new TextDocumentContentChangeEvent(INCORRECT_TEXT_EXAMPLE));

    TextDocumentService service =
        new MyTextDocumentService(communications, engine, null, null, null, broker, null);
    service.didChange(
        new DidChangeTextDocumentParams(new VersionedTextDocumentIdentifier(uri, 0), textEdits));
  }
}<|MERGE_RESOLUTION|>--- conflicted
+++ resolved
@@ -81,12 +81,7 @@
     fireDidOpen(extension, uri);
     verify(engine, timeout(10000).times(1)).analyze(uri, TEXT, CopybookProcessingMode.ENABLED);
 
-<<<<<<< HEAD
-    when(engine.analyze(uri, INCORRECT_TEXT_EXAMPLE, CopybookProcessingMode.DISABLED))
-        .thenReturn(AnalysisResult.empty());
-=======
     when(engine.analyze(uri, TEXT, CopybookProcessingMode.SKIP)).thenReturn(AnalysisResult.empty());
->>>>>>> bf497cfd
     fireDidChange(uri);
     verify(engine, timeout(10000))
         .analyze(uri, INCORRECT_TEXT_EXAMPLE, CopybookProcessingMode.SKIP);
