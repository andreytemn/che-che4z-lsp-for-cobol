--- conflicted
+++ resolved
@@ -168,14 +168,9 @@
     Communications communications = mock(Communications.class);
     LanguageEngineFacade engine = mock(LanguageEngineFacade.class);
     DataBusBroker broker = mock(DataBusBroker.class);
-<<<<<<< HEAD
+
     Map<String, List<Diagnostic>> diagnosticsNoErrors = emptyMap();
     Map<String, List<Diagnostic>> diagnosticsWithErrors = createDefaultDiagnostics();
-=======
-
-    List<Diagnostic> diagnosticsNoErrors = Collections.emptyList();
-    List<Diagnostic> diagnosticsWithErrors = createDefaultDiagnostics();
->>>>>>> ead60b10
 
     // created two dummy analysis result, one with error and another without
     // those object will be used as result of dynamic stubbing stage
@@ -260,7 +255,6 @@
     verify(actions).collect(params);
   }
 
-<<<<<<< HEAD
   private Map<String, List<Diagnostic>> createDefaultDiagnostics() {
     return singletonMap(
         DOCUMENT_URI,
@@ -268,7 +262,7 @@
             new Diagnostic(
                 new Range(new Position(0, 0), new Position(0, INCORRECT_TEXT_EXAMPLE.length())),
                 INCORRECT_TEXT_EXAMPLE)));
-=======
+  }
   /**
    * This test verify that when a {@link MyTextDocumentService#didClose(DidCloseTextDocumentParams)}
    * is sent from the client to dispose a document, all the related diagnostic message are disposed
@@ -283,15 +277,7 @@
     service.didClose(closedDocument);
 
     assertEquals(Collections.EMPTY_MAP, closeGetter(service));
-    verify(spyCommunications, atMost(1)).publishDiagnostics(DOCUMENT_URI, List.of());
-  }
-
-  private List<Diagnostic> createDefaultDiagnostics() {
-    return singletonList(
-        new Diagnostic(
-            new Range(new Position(0, 0), new Position(0, INCORRECT_TEXT_EXAMPLE.length())),
-            INCORRECT_TEXT_EXAMPLE));
->>>>>>> ead60b10
+    verify(spyCommunications, atMost(1)).publishDiagnostics(Map.of(DOCUMENT_URI, List.of()));
   }
 
   private MyTextDocumentService verifyServiceStart(
