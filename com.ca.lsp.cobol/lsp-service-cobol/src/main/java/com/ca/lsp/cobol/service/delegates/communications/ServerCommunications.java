/*
 * Copyright (c) 2020 Broadcom.
 *
 * The term "Broadcom" refers to Broadcom Inc. and/or its subsidiaries.
 *
 * This program and the accompanying materials are made
 * available under the terms of the Eclipse Public License 2.0
 * which is available at https://www.eclipse.org/legal/epl-2.0/
 *
 * SPDX-License-Identifier: EPL-2.0
 *
 * Contributors:
 * Broadcom, Inc. - initial API and implementation
 *
 *
 */

package com.ca.lsp.cobol.service.delegates.communications;

import com.ca.lsp.cobol.service.utils.FileSystemService;
import com.google.inject.Inject;
import com.google.inject.Provider;
import lombok.extern.slf4j.Slf4j;
import org.eclipse.lsp4j.Diagnostic;
import org.eclipse.lsp4j.MessageParams;
import org.eclipse.lsp4j.MessageType;
import org.eclipse.lsp4j.PublishDiagnosticsParams;
import org.eclipse.lsp4j.services.LanguageClient;

import java.util.*;
import java.util.concurrent.Executors;
import java.util.concurrent.ScheduledExecutorService;
import java.util.function.Function;

import static java.util.concurrent.CompletableFuture.runAsync;
import static java.util.concurrent.TimeUnit.SECONDS;
import static java.util.stream.Collectors.toList;
import static org.eclipse.lsp4j.MessageType.Error;
import static org.eclipse.lsp4j.MessageType.Info;

/**
 * This class serves the communications between server and client. It also allows sending delayable
 * messages. Notice, that all the messages that are going to be sent from server to client should be
 * cleaned by removing line breaks to prevent incorrect parsing.
 */
@Slf4j
public class ServerCommunications implements Communications {
  private Provider<LanguageClient> provider;
  private FileSystemService files;

  private final ScheduledExecutorService executor = Executors.newScheduledThreadPool(5);
  private final Set<String> uriInProgress = new HashSet<>();

  @Inject
  public ServerCommunications(Provider<LanguageClient> provider, FileSystemService files) {
    this.provider = provider;
    this.files = files;
  }

  /**
   * This method raise a notification message back to the client if is unable to found a language
   * engine for a given document ID
   *
   * @param languageType enum that represent the language type
   */
  @Override
  public void notifyThatEngineNotFound(String languageType) {
    runAsync(
        () ->
            showMessage(
                Error, "Cannot find a language engine for the given language ID: " + languageType));
  }

  /**
   * The "work in progress" message should be shown after 3 seconds if the analysis not finished
   * yet. If cancelProgressNotification was invoked then the message won't be shown on the client.
   *
   * @param uri - uri of the document that is currently processed
   */
  @Override
  public void notifyThatLoadingInProgress(String uri) {
    String decodedUri = files.decodeURI(uri);
    uriInProgress.add(decodedUri);
    executor.schedule(
        () -> {
          if (uriInProgress.remove(decodedUri)) {
            showMessage(Info, retrieveFileName(decodedUri) + ": Syntax analysis in progress");
          }
        },
        3,
        SECONDS);
  }

  /**
   * Show a message that analysis finished if there were no errors found
   *
   * @param uri - uri of the document that is currently processed
   */
  @Override
  public void notifyThatDocumentAnalysed(String uri) {
    runAsync(
        () ->
            logMessage(
                Info, "No syntax errors detected in " + retrieveFileName(files.decodeURI(uri))));
  }

  /**
   * Show a message that the document with the given extension cannot be parsed.
   *
   * @param extension - the given document extension
   */
  @Override
  public void notifyThatExtensionIsUnsupported(String extension) {
    runAsync(() -> showMessage(Error, "The given document extension is unsupported: " + extension));
  }

  /**
<<<<<<< HEAD
   * This method raise a popup message back to the user with a message customized by the enumeration
   * class
   *
   * @param copybookMessageInfo the enum kind represents the event that will be shown to the user
   */
  @Override
  public void notifyCopybookMessageInfo(CopybookMessageInfo copybookMessageInfo) {
    runAsync(
        () ->
            showMessage(
                Error,
                "Error during the copybook analysis, reason: " + copybookMessageInfo.getMessage()));
  }

  @Override
  public void notifyLogMessageInfo(CopybookMessageInfo copybookMessageInfo) {
    runAsync(
        () -> getClient().logMessage(new MessageParams(Info, copybookMessageInfo.getMessage())));
  }

  /**
   * This method raise a diagnostic message to the client with syntax error retrieved by the COBOL
   * LSP server for related files.
=======
   * This method raise a diagnostic message to the client with syntax error retrivied by the Cobol
   * LSP server
>>>>>>> 5e0c5905
   *
   * @param diagnostics map of URIs and errors populated by the language engine
   */
  public void publishDiagnostics(Map<String, List<Diagnostic>> diagnostics) {
    diagnostics.forEach(
        (uri, diagnostic) ->
            getClient()
                .publishDiagnostics(
                    new PublishDiagnosticsParams(files.decodeURI(uri), clean(diagnostic))));
  }

  /**
   * Destroy the popup notification that alert the user that the cobol analysis is still ongoing
   *
   * @param uri document open in the client
   */
  @Override
  public void cancelProgressNotification(String uri) {
    uriInProgress.remove(files.decodeURI(uri));
  }

  private void showMessage(MessageType type, String message) {
    getClient().showMessage(new MessageParams(type, clean(message)));
  }

  private void logMessage(MessageType type, String message) {
    getClient().logMessage(new MessageParams(type, clean(message)));
  }

  private LanguageClient getClient() {
    return provider.get();
  }

  private String retrieveFileName(String uri) {
    if (uri.indexOf('/') == -1) return uri;
    return uri.substring(uri.lastIndexOf('/') + 1);
  }

  private List<Diagnostic> clean(Collection<Diagnostic> diagnostics) {
    return diagnostics.stream().map(clean()).collect(toList());
  }

  private Function<Diagnostic, Diagnostic> clean() {
    return diagnostic -> {
      diagnostic.setMessage(clean(diagnostic.getMessage()));
      return diagnostic;
    };
  }

  private String clean(String source) {
    return source.replaceAll("(\\r\\n|\\r|\\n)", "");
  }
}<|MERGE_RESOLUTION|>--- conflicted
+++ resolved
@@ -115,34 +115,8 @@
   }
 
   /**
-<<<<<<< HEAD
-   * This method raise a popup message back to the user with a message customized by the enumeration
-   * class
-   *
-   * @param copybookMessageInfo the enum kind represents the event that will be shown to the user
-   */
-  @Override
-  public void notifyCopybookMessageInfo(CopybookMessageInfo copybookMessageInfo) {
-    runAsync(
-        () ->
-            showMessage(
-                Error,
-                "Error during the copybook analysis, reason: " + copybookMessageInfo.getMessage()));
-  }
-
-  @Override
-  public void notifyLogMessageInfo(CopybookMessageInfo copybookMessageInfo) {
-    runAsync(
-        () -> getClient().logMessage(new MessageParams(Info, copybookMessageInfo.getMessage())));
-  }
-
-  /**
    * This method raise a diagnostic message to the client with syntax error retrieved by the COBOL
    * LSP server for related files.
-=======
-   * This method raise a diagnostic message to the client with syntax error retrivied by the Cobol
-   * LSP server
->>>>>>> 5e0c5905
    *
    * @param diagnostics map of URIs and errors populated by the language engine
    */
