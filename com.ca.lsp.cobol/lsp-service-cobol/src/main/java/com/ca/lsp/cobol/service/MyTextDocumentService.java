--- conflicted
+++ resolved
@@ -143,13 +143,8 @@
   @Override
   public void didOpen(DidOpenTextDocumentParams params) {
     String uri = params.getTextDocument().getUri();
-<<<<<<< HEAD
-    if (uri.startsWith("gitfs:/")) {
-      communications.notifyThatExtensionIsUnsupported("git filesysem");
-=======
     if (uri.startsWith(GIT_FS_URI)) {
       // communications.notifyThatExtensionIsUnsupported("git filesystem");
->>>>>>> d98f5fdd
     }
 
     String text = params.getTextDocument().getText();
