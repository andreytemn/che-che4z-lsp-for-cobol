--- conflicted
+++ resolved
@@ -56,17 +56,6 @@
 cics_send_2260: (LINEADDR cics_data_value | WAIT | LEAVEKB)+;
 cics_send_3600_01: (LDC cics_name | FMH | WAIT | INVITE | LAST | CNOTCOMPL | DEFRESP)*;
 cics_send_2980: (PASSBK | CBUFF)?;
-<<<<<<< HEAD
-cics_len_map: (LENGTH cics_data_value | FLENGTH cics_data_value)? cics_send_map;
-cics_send_mro: (SESSION cics_name)? WAIT? (INVITE | LAST)? (ATTACHID cics_name)? (FROM cics_data_area)?
-               (LENGTH cics_data_value | FLENGTH cics_data_value)? FMH? DEFRESP? (STATE cics_cvda)?;
-cics_send_appc: (CONVID cics_name)? cics_send_from? (INVITE | LAST)? (CONFIRM | WAIT)? (STATE cics_cvda)?;
-cics_send_control: CONTROL (cics_send_control_min | cics_send_control_std | cics_send_control_full);
-cics_send_control_min: (cics_send_cursor | FORMFEED | cics_send_erase | ERASEAUP | PRINT | FREEKB | ALARM | FRSET)+;
-cics_send_control_std: (MSR cics_data_value)? ((OUTPARTN cics_name)? (ACTPARTN cics_name)? | (LDC cics_name)?);
-cics_send_control_full: ACCUM? (cics_send_terminal | (SET cics_ref) | PAGING)? (REQID cics_name)?
-                        (HONEOM | L40 | L64 | L80)?;
-=======
 cics_len_map: ((LENGTH cics_data_value | FLENGTH cics_data_value) | cics_send_map)+;
 cics_send_mro: (SESSION cics_name | WAIT | INVITE | LAST | ATTACHID cics_name | FROM cics_data_area |
                LENGTH cics_data_value | FLENGTH cics_data_value | FMH | DEFRESP | STATE cics_cvda)*;
@@ -75,22 +64,10 @@
 cics_send_control_min: (cics_send_cursor | FORMFEED | cics_send_erase | ERASEAUP | PRINT | FREEKB | ALARM | FRSET)+;
 cics_send_control_std: (MSR cics_data_value | OUTPARTN cics_name | ACTPARTN cics_name | LDC cics_name)*;
 cics_send_control_full: (ACCUM | cics_send_terminal | SET cics_ref | PAGING | REQID cics_name | HONEOM | L40 | L64 | L80)*;
->>>>>>> 2867a81b
 cics_send_map: MAP cics_name (cics_send_map_null | cics_send_map_mappingdev);
 cics_send_map_null: (cics_send_map_min | cics_send_map_std | cics_send_map_full);
 cics_send_map_min: (MAPSET cics_name | MAPONLY | FROM cics_data_area | DATAONLY | LENGTH cics_data_value
                    | cics_send_cursor | FORMFEED | cics_send_erase | ERASEAUP | PRINT | FREEKB | ALARM | FRSET)+;
-<<<<<<< HEAD
-cics_send_map_std: NLEOM? (MSR cics_data_value)? (FMHPARM cics_name)? ((OUTPARTN cics_name)? (ACTPARTN cics_name)? |
-                   (LDC cics_name)?);
-cics_send_map_full: ACCUM? (cics_send_terminal | (SET cics_ref) | PAGING)? (REQID cics_name)? NOFLUSH?
-                    (HONEOM | L40 | L64 | L80)?;
-cics_send_map_mappingdev: MAPPINGDEV cics_data_value SET cics_ref (MAPSET cics_name)? (MAPONLY? | (FROM cics_data_area)?
-                          DATAONLY? (LENGTH cics_data_value)?) cics_send_cursor? FORMFEED? (ERASE | ERASEAUP)? PRINT?
-                          FREEKB? ALARM? FRSET?;
-cics_send_page: PAGE (RELEASE (TRANSID cics_name)? | RETAIN?) (TRAILER cics_data_area)? (SET cics_ref)?
-                (cics_send_autopage | NOAUTOPAGE)? OPERPURGE? (FMHPARM cics_name)? LAST?;
-=======
 cics_send_map_std: (NLEOM | MSR cics_data_value | FMHPARM cics_name | OUTPARTN cics_name | ACTPARTN cics_name |
                    LDC cics_name)*;
 cics_send_map_full: (ACCUM | cics_send_terminal | SET cics_ref | PAGING | REQID cics_name | NOFLUSH
@@ -98,9 +75,9 @@
 cics_send_map_mappingdev: MAPPINGDEV cics_data_value (SET cics_ref | MAPSET cics_name | MAPONLY | FROM cics_data_area |
                           DATAONLY | LENGTH cics_data_value | cics_send_cursor | FORMFEED | ERASE | ERASEAUP | PRINT |
                           FREEKB | ALARM | FRSET)+;
+
 cics_send_page: PAGE (RELEASE | TRANSID cics_name | RETAIN | TRAILER cics_data_area | SET cics_ref |
                 cics_send_autopage | NOAUTOPAGE | OPERPURGE | FMHPARM cics_name | LAST)*;
->>>>>>> 2867a81b
 cics_send_partnset: PARTNSET cics_name?;
 cics_send_text: TEXT (cics_send_text_null | cics_send_text_mapped | cics_send_text_noedit);
 cics_send_text_null: (cics_send_text_std | cics_send_text_full);
@@ -281,13 +258,8 @@
 /** DELETE (all of them) */
 cics_delete: DELETE (cics_delete_file | ACTIVITY cics_data_value | cics_delete_container |cics_delete_counter |
              EVENT cics_data_value | TIMER cics_data_value);
-<<<<<<< HEAD
-cics_delete_file: cics_file_name (TOKEN cics_data_area | cics_delete_ridfld)? (SYSID cics_system)? NOSUSPEND?
-                  (RBA | RRN)?;
-=======
 cics_delete_file: cics_file_name (TOKEN cics_data_area | cics_delete_ridfld | SYSID cics_data_area | NOSUSPEND |
                   RBA | RRN)*;
->>>>>>> 2867a81b
 cics_delete_ridfld: RIDFLD cics_data_area cics_delete_keylength?;
 cics_delete_keylength: KEYLENGTH cics_data_value cics_delete_generic?;
 cics_delete_generic: GENERIC (NUMREC cics_data_area)?;
@@ -327,11 +299,7 @@
 cics_dump_segmentlist: SEGMENTLIST cics_data_area LENGTHLIST cics_data_area NUMSEGMENTS cics_data_area;
 
 /** ENDBR */
-<<<<<<< HEAD
-cics_endbr: ENDBR cics_file_name (REQID cics_data_value)? (SYSID cics_system)?;
-=======
 cics_endbr: ENDBR cics_file_name (REQID cics_data_value)? (SYSID cics_data_area)?;
->>>>>>> 2867a81b
 
 /** ENDBROWSE (all of them) */
 cics_endbrowse: ENDBROWSE (ACTIVITY | CONTAINER | EVENT | PROCESS) BROWSETOKEN cics_data_value;
@@ -436,11 +404,7 @@
                    COMPAREMIN cics_data_area | COMPAREMAX cics_data_area)+;
 
 /** GETMAIN */
-<<<<<<< HEAD
-cics_getmain: GETMAIN (SET cics_ref | FLENGTH cics_data_value BELOW? | LENGTH cics_data_value | INITIMG cics_data_value |
-=======
 cics_getmain: GETMAIN (SET cics_ref | FLENGTH cics_data_value | BELOW | LENGTH cics_data_value | INITIMG cics_data_value |
->>>>>>> 2867a81b
               SHARED | NOSUSPEND | USERDATAKEY | CICSDATAKEY)+;
 
 /** GETNEXT ACTIVITY / CONTAINER / EVENT / PROCESS */
@@ -574,31 +538,15 @@
 cics_query_security: SECURITY (RESTYPE cics_data_value | RESCLASS cics_data_value RESIDLENGTH cics_data_value | RESID cics_data_value |
                      LOGMESSAGE cics_cvda | READ cics_cvda | UPDATE cics_cvda | CONTROL cics_cvda | ALTER cics_cvda)+;
 /** READ */
-<<<<<<< HEAD
-cics_read: READ (cics_file_name | UNCOMMITTED | CONSISTENT | REPEATABLE | cics_read_update )+
-          (cics_into_set | RIDFLD cics_data_area | cics_read_keylength | SYSID cics_system LENGTH cics_data_area |
-          LENGTH cics_data_area)+ (DEBKEY | DEBREC | RBA | RBN | XRBA)? (EQUAL | GTEC)? NOSUSPEND?;
-=======
 cics_read: READ (cics_file_name | UNCOMMITTED | CONSISTENT | REPEATABLE | cics_read_update |
           cics_into_set | RIDFLD cics_data_area | cics_read_keylength | SYSID cics_data_area LENGTH cics_data_area |
           LENGTH cics_data_area | DEBKEY | DEBREC | RBA | RBN | XRBA | EQUAL | GTEC | NOSUSPEND)+;
->>>>>>> 2867a81b
 cics_into_set: INTO cics_data_area | SET cics_ref;
 cics_read_update: UPDATE (TOKEN cics_data_area)?;
 cics_read_keylength: KEYLENGTH cics_data_value GENERIC?;
 
 /** READNEXT */
 cics_readnext: READNEXT cics_file_name cics_into (UNCOMMITTED | CONSISTENT | REPETABLE |
-<<<<<<< HEAD
-               UPDATE TOKEN cics_data_area)? RIDFLD cics_data_area (KEYLENGTH cics_data_value)? (REQID cics_data_value)?
-               (cics_readnext_sysid | LENGTH cics_data_area)? (RBA | RRN | XRBA)? NOSUSPEND?;
-cics_readnext_sysid: SYSID cics_system (LENGTH cics_data_area)?;
-
-/** READPREV */
-cics_readprev: READPREV cics_file_name cics_into (UNCOMMITTED | CONSISTENT | REPETABLE |
-               UPDATE TOKEN cics_data_area)? RIDFLD cics_data_area (KEYLENGTH cics_data_value)? (REQID cics_data_value)?
-               cics_readnext_sysid? LENGTH cics_data_area (RBA | RRN | XRBA)? NOSUSPEND?;
-=======
                UPDATE TOKEN cics_data_area | RIDFLD cics_data_area | KEYLENGTH cics_data_value | REQID cics_data_value |
                cics_readnext_sysid | LENGTH cics_data_area | RBA | RRN | XRBA | NOSUSPEND)+;
 cics_readnext_sysid: SYSID cics_data_area (LENGTH cics_data_area)?;
@@ -607,7 +555,6 @@
 cics_readprev: READPREV cics_file_name (cics_into | UNCOMMITTED | CONSISTENT | REPETABLE |
                UPDATE TOKEN cics_data_area | RIDFLD cics_data_area | KEYLENGTH cics_data_value | REQID cics_data_value |
                cics_readnext_sysid | LENGTH cics_data_area | RBA | RRN | XRBA | NOSUSPEND)+;
->>>>>>> 2867a81b
 
 /** READQ TD / TS */
 cics_readq: READQ (cics_readq_td | cics_readq_ts);
@@ -625,13 +572,8 @@
 cics_reset: RESET (ACQPROCESS | ACTIVITY cics_data_value);
 
 /** RESETBR */
-<<<<<<< HEAD
-cics_resetbr: RESETBR cics_file_name RIDFLD cics_data_area cics_resetbr_keylength? (REQID cics_data_value)?
-              (SYSID cics_system)? (GTEQ | EQUAL)? (RBA | RRN |XRBA)?;
-=======
 cics_resetbr: RESETBR cics_file_name (RIDFLD cics_data_area | cics_resetbr_keylength | REQID cics_data_value |
               SYSID cics_data_area | GTEQ | EQUAL | RBA | RRN |XRBA)+;
->>>>>>> 2867a81b
 cics_resetbr_keylength: KEYLENGTH cics_data_value GENERIC?;
 
 /** RESUME */
@@ -657,13 +599,8 @@
 cics_rewind_dcounter: DCOUNTER cics_name (POOL cics_name | INCREMENT cics_data_area)*;
 
 /** REWRITE: */
-<<<<<<< HEAD
-cics_rewrite: REWRITE cics_file_name (TOKEN cics_data_area)? FROM cics_data_area (SYSID cics_system
-              LENGTH cics_data_value | LENGTH cics_data_value)? NOSUSPEND?;
-=======
 cics_rewrite: REWRITE cics_file_name (TOKEN cics_data_area | FROM cics_data_area | SYSID cics_data_area
               LENGTH cics_data_value | LENGTH cics_data_value | NOSUSPEND)+;
->>>>>>> 2867a81b
 
 /** ROUTE */
 cics_route: ROUTE (INTERVAL cics_zero_digit | INTERVAL cics_hhmmss | TIME cics_hhmmss | cics_post_after |
@@ -726,32 +663,18 @@
 cics_start: START (cics_start_transid | cics_start_attach | cics_start_brexit);
 cics_start_transid: TRANSID cics_name (cics_start_null | cics_start_channel);
 cics_start_null: ((INTERVAL cics_zero_digit | INTERVAL cics_hhmmss | TIME cics_hhmmss | cics_post_after) | REQID cics_name | cics_start_from |
-<<<<<<< HEAD
-                 (TERMID cics_name | USERID cics_data_value) | SYSID cics_system | RTRANSID cics_name | RTERMID cics_name |
-                 QUEUE cics_name | NOCHECK | PROTECT)+;
-cics_start_channel: CHANNEL cics_name (TERMID cics_name | USERID cics_data_value)? (SYSID cics_system)?;
-cics_start_attach: ATTACH TRANSID cics_name cics_start_from?;
-cics_start_from: FROM (cics_data_area | data_area) (LENGTH cics_data_value)? FMH?;
-cics_start_brexit: BREXIT(name?) TRANSID cics_name cics_start_brdata? (USERID cics_data_value)?;
-=======
                  (TERMID cics_name | USERID cics_data_value) | SYSID cics_data_area | RTRANSID cics_name | RTERMID cics_name |
                  QUEUE cics_name | NOCHECK | PROTECT)+;
 cics_start_channel: CHANNEL cics_name (TERMID cics_name | USERID cics_data_value | SYSID cics_data_area)*;
 cics_start_attach: ATTACH TRANSID cics_name cics_start_from?;
 cics_start_from: FROM (cics_data_area | data_area | LENGTH cics_data_value | FMH)+;
 cics_start_brexit: BREXIT(name?) (TRANSID cics_name | cics_start_brdata |USERID cics_data_value)+;
->>>>>>> 2867a81b
 cics_start_brdata: BRDATA cics_data_area (BRDATALENGTH cics_data_value)?;
 cics_zero_digit: LPARENCHAR ZERO_DIGIT RPARENCHAR;
 
 /** STARTBR */
-<<<<<<< HEAD
-cics_startbr: STARTBR cics_file_name RIDFLD cics_data_area cics_startbr_keylength? (REQID cics_data_value)?
-              (SYSID cics_system)? (DEBKEY | DEBREC | RBA | RBN | XRBA)? (GTEQ | EQUAL)?;
-=======
 cics_startbr: STARTBR cics_file_name (RIDFLD cics_data_area | cics_startbr_keylength | REQID cics_data_value |
               SYSID cics_data_area | DEBKEY | DEBREC | RBA | RBN | XRBA | GTEQ | EQUAL)+;
->>>>>>> 2867a81b
 cics_startbr_keylength: KEYLENGTH cics_data_value GENERIC?;
 
 /** STARTBROWSE ACTIVITY / CONTAINER / EVENT / PROCESS */
@@ -788,11 +711,7 @@
                           cics_transform_typens | XMLCONTAINER cics_data_value | XMLTRANSFORM cics_name)+;
 
 /** UNLOCK */
-<<<<<<< HEAD
-cics_unlock: UNLOCK cics_file_name (TOKEN cics_data_area)? (SYSID cics_system)?;
-=======
 cics_unlock: UNLOCK cics_file_name (TOKEN cics_data_area | SYSID cics_data_area)*;
->>>>>>> 2867a81b
 
 /** UPDATE COUNTER / DCOUNTER */
 cics_update: UPDATE (cics_update_counter | cics_update_dcounter);
@@ -900,17 +819,6 @@
 
 /** WRITE / WRITE JOURNALNAME / WRITE OPERATOR */
 cics_write: WRITE (cics_write_file | cics_write_journalname | cics_write_operator);
-<<<<<<< HEAD
-cics_write_file: cics_file_name MASSINSERT? FROM cics_data_area RIDFLD cics_data_area (KEYLENGTH cics_data_value)?
-                 (SYSID cics_system LENGTH cics_data_value | LENGTH cics_data_value)? (RBA | RBN | XRBA)? NOSUSPEND?;
-cics_write_journalname: JOURNALNAME cics_data_value JTYPEID cics_data_value FROM cics_data_area (FLENGTH cics_data_value)?
-                        (REQID cics_data_area)? cics_write_prefix? WAIT? NOSUSPEND?;
-cics_write_prefix: PREFIX cics_data_value (PFXLENG cics_data_value)?;
-cics_write_operator: OPERATOR TEXT cics_data_value (TEXTLENGTH cics_data_value)? cics_write_routecodes?
-                     (EVENTUAL | ACTION cics_cvda | CRITICAL | IMMEDIATE | cics_write_reply)?;
-cics_write_routecodes: ROUTECODES cics_data_value NUMROUTES cics_data_value;
-cics_write_reply: REPLY cics_data_area MAXLENGTH cics_data_value (REPLYLENGTH cics_data_area)? (TIMEOUT cics_data_value)?;
-=======
 cics_write_file: cics_file_name (MASSINSERT | FROM cics_data_area | RIDFLD cics_data_area | KEYLENGTH cics_data_value |
                  SYSID cics_data_area | LENGTH cics_data_value | LENGTH cics_data_value | RBA | RBN | XRBA | NOSUSPEND)+;
 cics_write_journalname: JOURNALNAME cics_data_value (JTYPEID cics_data_value | FROM cics_data_area | FLENGTH cics_data_value |
@@ -920,7 +828,6 @@
                      EVENTUAL | ACTION cics_cvda | CRITICAL | IMMEDIATE | cics_write_reply)+;
 cics_write_routecodes: (ROUTECODES cics_data_value | NUMROUTES cics_data_value)+;
 cics_write_reply: REPLY cics_data_area (MAXLENGTH cics_data_value | REPLYLENGTH cics_data_area | TIMEOUT cics_data_value)+;
->>>>>>> 2867a81b
 
 /** WRITEQ TD/TS */
 cics_writeq: WRITEQ (cics_writeq_td | cics_writeq_ts);
@@ -947,15 +854,9 @@
              REFPARMS cics_data_value | REFPARMSLEN cics_data_value | METADATA cics_data_value | METADATALEN cics_data_value |
              FROMCCSID cics_data_value | FROMCODEPAGE cics_data_value)+;
 /** XCTL: */
-<<<<<<< HEAD
-cics_xctl: XCTL PROGRAM cics_name (cics_xctl_commarea | CHANNEL cics_name)? cics_xctl_inputmsg?;
-cics_xctl_commarea: COMMAREA cics_data_area (LENGTH cics_data_value)?;
-cics_xctl_inputmsg: INPUTMSG cics_data_area (INPUTMSGLEN cics_data_value)?;
-=======
 cics_xctl: XCTL (PROGRAM cics_name | cics_xctl_commarea | CHANNEL cics_name | cics_xctl_inputmsg)+;
 cics_xctl_commarea: (COMMAREA cics_data_area | LENGTH cics_data_value)+;
 cics_xctl_inputmsg: (INPUTMSG cics_data_area | INPUTMSGLEN cics_data_value)+;
->>>>>>> 2867a81b
 
 /** FILE or DATASET */
 cics_file_name: (FILE | DATASET) cics_mama;
@@ -1077,12 +978,7 @@
    | ZERO_FILL
    ;
 
-<<<<<<< HEAD
-cicsWord: cobolWord | cics_cobol_intersected_words | NONNUMERICLITERAL | NUMERICLITERAL | INTEGERLITERAL | IDENTIFIER;
-=======
 cicsWord: generalIdentifier | cobolWord | cics_cobol_intersected_words | NONNUMERICLITERAL | NUMERICLITERAL | INTEGERLITERAL | IDENTIFIER;
->>>>>>> 2867a81b
-
 name: cicsWord+;
 data_value: cicsWord+;
 data_area: cicsWord+;
